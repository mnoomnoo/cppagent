--- conflicted
+++ resolved
@@ -118,13 +118,6 @@
             self.options["libxml2"].shared = True
             self.options["gtest"].shared = True
             self.options["openssl"].shared = True
-<<<<<<< HEAD
-=======
-        
-        self.run("conan export conan/mqtt_cpp", cwd=os.path.dirname(__file__))
-        if self.options.with_ruby:
-          self.run("conan export conan/mruby", cwd=os.path.dirname(__file__))
->>>>>>> 917db723
 
     def generate(self):
         tc = CMakeToolchain(self)
