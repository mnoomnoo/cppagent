--- conflicted
+++ resolved
@@ -1,428 +1,423 @@
-//
-// Copyright Copyright 2009-2021, AMT – The Association For Manufacturing Technology (“AMT”)
-// All rights reserved.
-//
-//    Licensed under the Apache License, Version 2.0 (the "License");
-//    you may not use this file except in compliance with the License.
-//    You may obtain a copy of the License at
-//
-//       http://www.apache.org/licenses/LICENSE-2.0
-//
-//    Unless required by applicable law or agreed to in writing, software
-//    distributed under the License is distributed on an "AS IS" BASIS,
-//    WITHOUT WARRANTIES OR CONDITIONS OF ANY KIND, either express or implied.
-//    See the License for the specific language governing permissions and
-//    limitations under the License.
-//
-
-#include "mqtt_adapter.hpp"
-
-#include <boost/log/trivial.hpp>
-#include <boost/uuid/name_generator_sha1.hpp>
-
-#include <mqtt/async_client.hpp>
-#include <mqtt/setup_log.hpp>
-
-#include "configuration/config_options.hpp"
-#include "device_model/device.hpp"
-#include "pipeline/convert_sample.hpp"
-#include "pipeline/deliver.hpp"
-#include "pipeline/delta_filter.hpp"
-#include "pipeline/duplicate_filter.hpp"
-#include "pipeline/message_mapper.hpp"
-#include "pipeline/period_filter.hpp"
-#include "pipeline/shdr_token_mapper.hpp"
-#include "pipeline/shdr_tokenizer.hpp"
-#include "pipeline/timestamp_extractor.hpp"
-#include "pipeline/topic_mapper.hpp"
-#include "pipeline/upcase_value.hpp"
-
-using namespace std;
-namespace asio = boost::asio;
-
-namespace mtconnect {
-  using namespace observation;
-  using namespace entity;
-  using namespace pipeline;
-  using namespace adapter;
-
-  namespace adapter {
-    namespace mqtt_adapter {
-      template <typename... Ts>
-      using mqtt_client_ptr = decltype(mqtt::make_async_client(std::declval<Ts>()...));
-      template <typename... Ts>
-      using mqtt_tls_client_ptr = decltype(mqtt::make_tls_async_client(std::declval<Ts>()...));
-      template <typename... Ts>
-      using mqtt_client_ws_ptr = decltype(mqtt::make_async_client_ws(std::declval<Ts>()...));
-      template <typename... Ts>
-      using mqtt_tls_client_ws_ptr =
-          decltype(mqtt::make_tls_async_client_ws(std::declval<Ts>()...));
-
-      using mqtt_client = mqtt_client_ptr<boost::asio::io_context &, std::string, std::uint16_t,
-                                          mqtt::protocol_version>;
-      using mqtt_tls_client = mqtt_tls_client_ptr<boost::asio::io_context &, std::string,
-                                                  std::uint16_t, mqtt::protocol_version>;
-      using mqtt_client_ws = mqtt_client_ws_ptr<boost::asio::io_context &, std::string,
-                                                std::uint16_t, std::string, mqtt::protocol_version>;
-      using mqtt_tls_client_ws =
-          mqtt_tls_client_ws_ptr<boost::asio::io_context &, std::string, std::uint16_t, std::string,
-                                 mqtt::protocol_version>;
-
-      template <typename Derived>
-      class MqttAdapterClientBase : public MqttAdapterImpl
-      {
-      public:
-        MqttAdapterClientBase(boost::asio::io_context &ioContext, const ConfigOptions &options,
-                              MqttPipeline *pipeline, Handler *handler)
-          : MqttAdapterImpl(ioContext),
-            m_options(options),
-            m_host(*GetOption<std::string>(options, configuration::Host)),
-            m_port(GetOption<int>(options, configuration::Port).value_or(1883)),
-            m_pipeline(pipeline),
-            m_handler(handler),
-            m_reconnectTimer(ioContext)
-        {
-          std::stringstream url;
-          url << "mqtt://" << m_host << ':' << m_port;
-          m_url = url.str();
-
-          std::stringstream identity;
-          identity << '_' << m_host << '_' << m_port;
-
-          boost::uuids::detail::sha1 sha1;
-          sha1.process_bytes(identity.str().c_str(), identity.str().length());
-          boost::uuids::detail::sha1::digest_type digest;
-          sha1.get_digest(digest);
-
-          identity.str("");
-          identity << std::hex << digest[0] << digest[1] << digest[2];
-          m_identity = std::string("_") + (identity.str()).substr(0, 10);
-        }
-
-        ~MqttAdapterClientBase() { stop(); }
-
-        Derived &derived() { return static_cast<Derived &>(*this); }
-
-        bool start() override
-        {
-          NAMED_SCOPE("MqttAdapterClient::start");
-#ifndef NDEBUG
-          mqtt::setup_log(mqtt::severity_level::debug);
-#else
-          mqtt::setup_log();
-#endif
-
-          auto client = derived().getClient();
-          client->set_client_id(m_identity);
-          client->clean_session();
-          client->set_keep_alive_sec(10);
-
-          client->set_connack_handler(
-              [this](bool sp, mqtt::connect_return_code connack_return_code) {
-                if (connack_return_code == mqtt::connect_return_code::accepted)
-                {
-                  m_handler->m_connected(m_identity);
-                  subscribe();
-                }
-                else
-                {
-                  reconnect();
-                }
-                return true;
-              });
-
-          client->set_close_handler([this]() {
-            LOG(info) << "MQTT " << m_url << ": connection closed";
-            // Queue on a strand
-            m_handler->m_disconnected(m_identity);
-            reconnect();
-          });
-
-          client->set_suback_handler(
-              [](std::uint16_t packet_id, std::vector<mqtt::suback_return_code> results) {
-                LOG(debug) << "suback received. packet_id: " << packet_id;
-                for (auto const &e : results)
-                {
-                  LOG(debug) << "subscribe result: " << e;
-                  // Do something if the subscription failed...
-                }
-
-                return true;
-              });
-
-          client->set_error_handler([this](mqtt::error_code ec) {
-            LOG(error) << "error: " << ec.message();
-            reconnect();
-          });
-
-          client->set_publish_handler([this](mqtt::optional<std::uint16_t> packet_id,
-                                             mqtt::publish_options pubopts, mqtt::buffer topic_name,
-                                             mqtt::buffer contents) {
-            if (packet_id)
-              LOG(debug) << "packet_id: " << *packet_id;
-            LOG(debug) << "topic_name: " << topic_name;
-            LOG(debug) << "contents: " << contents;
-
-            receive(topic_name, contents);
-
-            return true;
-          });
-
-          m_running = true;
-          connect();
-
-          return true;
-        }
-
-        void stop() override
-        {
-          m_running = false;
-          m_reconnectTimer.cancel();
-          auto client = derived().getClient();
-          auto url = m_url;
-          client->async_disconnect(10s, [client, url](mqtt::error_code ec) {
-            LOG(warning) << url << " disconnected: " << ec.message();
-          });
-
-          client.reset();
-        }
-
-      protected:
-        void subscribe()
-        {
-          NAMED_SCOPE("AdapterImpl::subscribe");
-          auto topics = GetOption<StringList>(m_options, configuration::Topics);
-          std::vector<std::tuple<string, mqtt::subscribe_options>> topicList;
-          if (topics)
-          {
-            for (auto &topic : *topics)
-            {
-              auto loc = topic.find(':');
-              if (loc != string::npos)
-              {
-                topicList.emplace_back(make_tuple(topic.substr(loc + 1), mqtt::qos::at_least_once));
-              }
-            }
-          }
-          else
-          {
-            LOG(warning) << "No topics specified, subscribing to '#'";
-            topicList.emplace_back(make_tuple("#"s, mqtt::qos::at_least_once));
-          }
-
-          m_subPid = derived().getClient()->acquire_unique_packet_id();
-          derived().getClient()->async_subscribe(m_subPid, topicList, [](mqtt::error_code ec) {
-            if (ec)
-            {
-              LOG(error) << "Subscribe failed: " << ec.message();
-            }
-          });
-        }
-
-        void connect()
-        {
-          m_handler->m_connecting(m_identity);
-          derived().getClient()->async_connect();
-        }
-
-        void receive(mqtt::buffer &topic, mqtt::buffer &contents)
-        {
-          m_handler->m_processMessage(string(topic), string(contents), m_identity);
-        }
-
-        void reconnect()
-        {
-          NAMED_SCOPE("MqttAdapterClient::reconnect");
-
-          if (!m_running)
-            return;
-
-          LOG(info) << "Start reconnect timer";
-
-          // Set an expiry time relative to now.
-          m_reconnectTimer.expires_after(std::chrono::seconds(5));
-
-          m_reconnectTimer.async_wait([this](const boost::system::error_code &error) {
-            if (error != boost::asio::error::operation_aborted)
-            {
-              LOG(info) << "Reconnect now !!";
-
-              // Connect
-              derived().getClient()->async_connect([this](mqtt::error_code ec) {
-                LOG(info) << "async_connect callback: " << ec.message();
-                if (ec && ec != boost::asio::error::operation_aborted)
-                {
-                  reconnect();
-                }
-              });
-            }
-          });
-        }
-
-      protected:
-        ConfigOptions m_options;
-
-        std::string m_host;
-        unsigned int m_port;
-
-        std::uint16_t m_subPid {0};
-        bool m_running;
-
-        MqttPipeline *m_pipeline;
-        adapter::Handler *m_handler;
-
-        boost::asio::steady_timer m_reconnectTimer;
-      };
-
-      class MqttAdapterClient : public MqttAdapterClientBase<MqttAdapterClient>
-      {
-      public:
-        using base = MqttAdapterClientBase<MqttAdapterClient>;
-        using base::base;
-
-        auto getClient()
-        {
-          if (!m_client)
-          {
-            m_client = mqtt::make_async_client(m_ioContext, m_host, m_port);
-          }
-
-          return m_client;
-        }
-
-      protected:
-        mqtt_client m_client;
-      };
-
-      class MqttAdapterTlsClient : public MqttAdapterClientBase<MqttAdapterTlsClient>
-      {
-      public:
-        using base = MqttAdapterClientBase<MqttAdapterTlsClient>;
-        using base::base;
-
-        auto &getClient()
-        {
-          if (!m_client)
-          {
-            m_client = mqtt::make_tls_async_client(m_ioContext, m_host, m_port);
-            auto cacert = GetOption<string>(m_options, configuration::MqttCaCert);
-            if (cacert)
-            {
-              m_client->get_ssl_context().load_verify_file(*cacert);
-            }
-          }
-
-          return m_client;
-        }
-
-      protected:
-        mqtt_tls_client m_client;
-      };
-      //
-      //    class MqttAdapterClientWs : public MqttAdapterClientBase<mqtt_client_ws>
-      //    {
-      //    public:
-      //      using base = MqttAdapterClientBase<mqtt_client_ws>;
-      //      using base::base;
-      //    };
-      //
-      //    class MqttAdapterNoTlsClientWs : public MqttAdapterClientBase<mqtt_tls_client_ws>
-      //    {
-      //    public:
-      //      using base = MqttAdapterClientBase<mqtt_tls_client_ws>;
-      //      using base::base;
-      //    };
-
-      MqttAdapter::MqttAdapter(boost::asio::io_context &io,
-                               pipeline::PipelineContextPtr pipelineContext,
-                               const ConfigOptions &options,
-                               const boost::property_tree::ptree &block)
-        : Adapter("MQTT", io, options),
-          m_ioContext(io),
-          m_strand(Source::m_strand),
-          m_pipeline(pipelineContext, Source::m_strand)
-      {
-        GetOptions(block, m_options, options);
-        AddOptions(block, m_options,
-                   {{configuration::UUID, string()},
-                    {configuration::Manufacturer, string()},
-                    {configuration::Station, string()},
-                    {configuration::Url, string()},
-                    {configuration::MqttCaCert, string()}});
-
-        AddDefaultedOptions(block, m_options,
-                            {{configuration::Host, "localhost"s},
-                             {configuration::Port, 1883},
-                             {configuration::MqttTls, false},
-                             {configuration::AutoAvailable, false},
-                             {configuration::RealTime, false},
-                             {configuration::RelativeTime, false}});
-        loadTopics(block, m_options);
-
-        m_handler = m_pipeline.makeHandler();
-        if (IsOptionSet(m_options, configuration::MqttTls))
-          m_client = make_shared<MqttAdapterTlsClient>(m_ioContext, m_options, &m_pipeline,
-                                                       m_handler.get());
-        else
-          m_client =
-              make_shared<MqttAdapterClient>(m_ioContext, m_options, &m_pipeline, m_handler.get());
-        m_name = m_client->getIdentity();
-        m_options[configuration::AdapterIdentity] = m_name;
-        m_pipeline.build(m_options);
-
-        m_identity = m_client->getIdentity();
-        m_url = m_client->getUrl();
-      }
-
-      void MqttAdapter::loadTopics(const boost::property_tree::ptree &tree, ConfigOptions &options)
-      {
-        auto topics = tree.get_child_optional(configuration::Topics);
-        if (topics)
-        {
-          StringList list;
-          if (topics->size() == 0)
-          {
-            list.emplace_back(":" + topics->get_value<string>());
-          }
-          else
-          {
-            for (auto &f : *topics)
-            {
-              list.emplace_back(f.first + ":" + f.second.data());
-            }
-          }
-          options[configuration::Topics] = list;
-        }
-      }
-
-      void MqttPipeline::build(const ConfigOptions &options)
-      {
-        AdapterPipeline::build(options);
-
-        buildDeviceList();
-        buildCommandAndStatusDelivery();
-
-        auto next = bind(make_shared<TopicMapper>(
-            m_context, GetOption<string>(m_options, configuration::Device).value_or("")));
-
-        auto map1 = next->bind(make_shared<JsonMapper>(m_context));
-        auto map2 = next->bind(make_shared<DataMapper>(m_context));
-
-        next = make_shared<NullTransform>(TypeGuard<Observation, asset::Asset>(SKIP));
-
-        map1->bind(next);
-        map2->bind(next);
-
-        buildAssetDelivery(next);
-        buildObservationDelivery(next);
-<<<<<<< HEAD
-
-=======
-        
->>>>>>> 8768a892
-        applySplices();
-      }
-
-    }  // namespace mqtt_adapter
-  }    // namespace adapter
-}  // namespace mtconnect
+//
+// Copyright Copyright 2009-2021, AMT – The Association For Manufacturing Technology (“AMT”)
+// All rights reserved.
+//
+//    Licensed under the Apache License, Version 2.0 (the "License");
+//    you may not use this file except in compliance with the License.
+//    You may obtain a copy of the License at
+//
+//       http://www.apache.org/licenses/LICENSE-2.0
+//
+//    Unless required by applicable law or agreed to in writing, software
+//    distributed under the License is distributed on an "AS IS" BASIS,
+//    WITHOUT WARRANTIES OR CONDITIONS OF ANY KIND, either express or implied.
+//    See the License for the specific language governing permissions and
+//    limitations under the License.
+//
+
+#include "mqtt_adapter.hpp"
+
+#include <boost/log/trivial.hpp>
+#include <boost/uuid/name_generator_sha1.hpp>
+
+#include <mqtt/async_client.hpp>
+#include <mqtt/setup_log.hpp>
+
+#include "configuration/config_options.hpp"
+#include "device_model/device.hpp"
+#include "pipeline/convert_sample.hpp"
+#include "pipeline/deliver.hpp"
+#include "pipeline/delta_filter.hpp"
+#include "pipeline/duplicate_filter.hpp"
+#include "pipeline/message_mapper.hpp"
+#include "pipeline/period_filter.hpp"
+#include "pipeline/shdr_token_mapper.hpp"
+#include "pipeline/shdr_tokenizer.hpp"
+#include "pipeline/timestamp_extractor.hpp"
+#include "pipeline/topic_mapper.hpp"
+#include "pipeline/upcase_value.hpp"
+
+using namespace std;
+namespace asio = boost::asio;
+
+namespace mtconnect {
+  using namespace observation;
+  using namespace entity;
+  using namespace pipeline;
+  using namespace adapter;
+
+  namespace adapter {
+    namespace mqtt_adapter {
+      template <typename... Ts>
+      using mqtt_client_ptr = decltype(mqtt::make_async_client(std::declval<Ts>()...));
+      template <typename... Ts>
+      using mqtt_tls_client_ptr = decltype(mqtt::make_tls_async_client(std::declval<Ts>()...));
+      template <typename... Ts>
+      using mqtt_client_ws_ptr = decltype(mqtt::make_async_client_ws(std::declval<Ts>()...));
+      template <typename... Ts>
+      using mqtt_tls_client_ws_ptr =
+          decltype(mqtt::make_tls_async_client_ws(std::declval<Ts>()...));
+
+      using mqtt_client = mqtt_client_ptr<boost::asio::io_context &, std::string, std::uint16_t,
+                                          mqtt::protocol_version>;
+      using mqtt_tls_client = mqtt_tls_client_ptr<boost::asio::io_context &, std::string,
+                                                  std::uint16_t, mqtt::protocol_version>;
+      using mqtt_client_ws = mqtt_client_ws_ptr<boost::asio::io_context &, std::string,
+                                                std::uint16_t, std::string, mqtt::protocol_version>;
+      using mqtt_tls_client_ws =
+          mqtt_tls_client_ws_ptr<boost::asio::io_context &, std::string, std::uint16_t, std::string,
+                                 mqtt::protocol_version>;
+
+      template <typename Derived>
+      class MqttAdapterClientBase : public MqttAdapterImpl
+      {
+      public:
+        MqttAdapterClientBase(boost::asio::io_context &ioContext, const ConfigOptions &options,
+                              MqttPipeline *pipeline, Handler *handler)
+          : MqttAdapterImpl(ioContext),
+            m_options(options),
+            m_host(*GetOption<std::string>(options, configuration::Host)),
+            m_port(GetOption<int>(options, configuration::Port).value_or(1883)),
+            m_pipeline(pipeline),
+            m_handler(handler),
+            m_reconnectTimer(ioContext)
+        {
+          std::stringstream url;
+          url << "mqtt://" << m_host << ':' << m_port;
+          m_url = url.str();
+
+          std::stringstream identity;
+          identity << '_' << m_host << '_' << m_port;
+
+          boost::uuids::detail::sha1 sha1;
+          sha1.process_bytes(identity.str().c_str(), identity.str().length());
+          boost::uuids::detail::sha1::digest_type digest;
+          sha1.get_digest(digest);
+
+          identity.str("");
+          identity << std::hex << digest[0] << digest[1] << digest[2];
+          m_identity = std::string("_") + (identity.str()).substr(0, 10);
+        }
+
+        ~MqttAdapterClientBase() { stop(); }
+
+        Derived &derived() { return static_cast<Derived &>(*this); }
+
+        bool start() override
+        {
+          NAMED_SCOPE("MqttAdapterClient::start");
+#ifndef NDEBUG
+          mqtt::setup_log(mqtt::severity_level::debug);
+#else
+          mqtt::setup_log();
+#endif
+
+          auto client = derived().getClient();
+          client->set_client_id(m_identity);
+          client->clean_session();
+          client->set_keep_alive_sec(10);
+
+          client->set_connack_handler(
+              [this](bool sp, mqtt::connect_return_code connack_return_code) {
+                if (connack_return_code == mqtt::connect_return_code::accepted)
+                {
+                  m_handler->m_connected(m_identity);
+                  subscribe();
+                }
+                else
+                {
+                  reconnect();
+                }
+                return true;
+              });
+
+          client->set_close_handler([this]() {
+            LOG(info) << "MQTT " << m_url << ": connection closed";
+            // Queue on a strand
+            m_handler->m_disconnected(m_identity);
+            reconnect();
+          });
+
+          client->set_suback_handler(
+              [](std::uint16_t packet_id, std::vector<mqtt::suback_return_code> results) {
+                LOG(debug) << "suback received. packet_id: " << packet_id;
+                for (auto const &e : results)
+                {
+                  LOG(debug) << "subscribe result: " << e;
+                  // Do something if the subscription failed...
+                }
+
+                return true;
+              });
+
+          client->set_error_handler([this](mqtt::error_code ec) {
+            LOG(error) << "error: " << ec.message();
+            reconnect();
+          });
+
+          client->set_publish_handler([this](mqtt::optional<std::uint16_t> packet_id,
+                                             mqtt::publish_options pubopts, mqtt::buffer topic_name,
+                                             mqtt::buffer contents) {
+            if (packet_id)
+              LOG(debug) << "packet_id: " << *packet_id;
+            LOG(debug) << "topic_name: " << topic_name;
+            LOG(debug) << "contents: " << contents;
+
+            receive(topic_name, contents);
+
+            return true;
+          });
+
+          m_running = true;
+          connect();
+
+          return true;
+        }
+
+        void stop() override
+        {
+          m_running = false;
+          m_reconnectTimer.cancel();
+          auto client = derived().getClient();
+          auto url = m_url;
+          client->async_disconnect(10s, [client, url](mqtt::error_code ec) {
+            LOG(warning) << url << " disconnected: " << ec.message();
+          });
+
+          client.reset();
+        }
+
+      protected:
+        void subscribe()
+        {
+          NAMED_SCOPE("AdapterImpl::subscribe");
+          auto topics = GetOption<StringList>(m_options, configuration::Topics);
+          std::vector<std::tuple<string, mqtt::subscribe_options>> topicList;
+          if (topics)
+          {
+            for (auto &topic : *topics)
+            {
+              auto loc = topic.find(':');
+              if (loc != string::npos)
+              {
+                topicList.emplace_back(make_tuple(topic.substr(loc + 1), mqtt::qos::at_least_once));
+              }
+            }
+          }
+          else
+          {
+            LOG(warning) << "No topics specified, subscribing to '#'";
+            topicList.emplace_back(make_tuple("#"s, mqtt::qos::at_least_once));
+          }
+
+          m_subPid = derived().getClient()->acquire_unique_packet_id();
+          derived().getClient()->async_subscribe(m_subPid, topicList, [](mqtt::error_code ec) {
+            if (ec)
+            {
+              LOG(error) << "Subscribe failed: " << ec.message();
+            }
+          });
+        }
+
+        void connect()
+        {
+          m_handler->m_connecting(m_identity);
+          derived().getClient()->async_connect();
+        }
+
+        void receive(mqtt::buffer &topic, mqtt::buffer &contents)
+        {
+          m_handler->m_processMessage(string(topic), string(contents), m_identity);
+        }
+
+        void reconnect()
+        {
+          NAMED_SCOPE("MqttAdapterClient::reconnect");
+
+          if (!m_running)
+            return;
+
+          LOG(info) << "Start reconnect timer";
+
+          // Set an expiry time relative to now.
+          m_reconnectTimer.expires_after(std::chrono::seconds(5));
+
+          m_reconnectTimer.async_wait([this](const boost::system::error_code &error) {
+            if (error != boost::asio::error::operation_aborted)
+            {
+              LOG(info) << "Reconnect now !!";
+
+              // Connect
+              derived().getClient()->async_connect([this](mqtt::error_code ec) {
+                LOG(info) << "async_connect callback: " << ec.message();
+                if (ec && ec != boost::asio::error::operation_aborted)
+                {
+                  reconnect();
+                }
+              });
+            }
+          });
+        }
+
+      protected:
+        ConfigOptions m_options;
+
+        std::string m_host;
+        unsigned int m_port;
+
+        std::uint16_t m_subPid {0};
+        bool m_running;
+
+        MqttPipeline *m_pipeline;
+        adapter::Handler *m_handler;
+
+        boost::asio::steady_timer m_reconnectTimer;
+      };
+
+      class MqttAdapterClient : public MqttAdapterClientBase<MqttAdapterClient>
+      {
+      public:
+        using base = MqttAdapterClientBase<MqttAdapterClient>;
+        using base::base;
+
+        auto getClient()
+        {
+          if (!m_client)
+          {
+            m_client = mqtt::make_async_client(m_ioContext, m_host, m_port);
+          }
+
+          return m_client;
+        }
+
+      protected:
+        mqtt_client m_client;
+      };
+
+      class MqttAdapterTlsClient : public MqttAdapterClientBase<MqttAdapterTlsClient>
+      {
+      public:
+        using base = MqttAdapterClientBase<MqttAdapterTlsClient>;
+        using base::base;
+
+        auto &getClient()
+        {
+          if (!m_client)
+          {
+            m_client = mqtt::make_tls_async_client(m_ioContext, m_host, m_port);
+            auto cacert = GetOption<string>(m_options, configuration::MqttCaCert);
+            if (cacert)
+            {
+              m_client->get_ssl_context().load_verify_file(*cacert);
+            }
+          }
+
+          return m_client;
+        }
+
+      protected:
+        mqtt_tls_client m_client;
+      };
+      //
+      //    class MqttAdapterClientWs : public MqttAdapterClientBase<mqtt_client_ws>
+      //    {
+      //    public:
+      //      using base = MqttAdapterClientBase<mqtt_client_ws>;
+      //      using base::base;
+      //    };
+      //
+      //    class MqttAdapterNoTlsClientWs : public MqttAdapterClientBase<mqtt_tls_client_ws>
+      //    {
+      //    public:
+      //      using base = MqttAdapterClientBase<mqtt_tls_client_ws>;
+      //      using base::base;
+      //    };
+
+      MqttAdapter::MqttAdapter(boost::asio::io_context &io,
+                               pipeline::PipelineContextPtr pipelineContext,
+                               const ConfigOptions &options,
+                               const boost::property_tree::ptree &block)
+        : Adapter("MQTT", io, options),
+          m_ioContext(io),
+          m_strand(Source::m_strand),
+          m_pipeline(pipelineContext, Source::m_strand)
+      {
+        GetOptions(block, m_options, options);
+        AddOptions(block, m_options,
+                   {{configuration::UUID, string()},
+                    {configuration::Manufacturer, string()},
+                    {configuration::Station, string()},
+                    {configuration::Url, string()},
+                    {configuration::MqttCaCert, string()}});
+
+        AddDefaultedOptions(block, m_options,
+                            {{configuration::Host, "localhost"s},
+                             {configuration::Port, 1883},
+                             {configuration::MqttTls, false},
+                             {configuration::AutoAvailable, false},
+                             {configuration::RealTime, false},
+                             {configuration::RelativeTime, false}});
+        loadTopics(block, m_options);
+
+        m_handler = m_pipeline.makeHandler();
+        if (IsOptionSet(m_options, configuration::MqttTls))
+          m_client = make_shared<MqttAdapterTlsClient>(m_ioContext, m_options, &m_pipeline,
+                                                       m_handler.get());
+        else
+          m_client =
+              make_shared<MqttAdapterClient>(m_ioContext, m_options, &m_pipeline, m_handler.get());
+        m_name = m_client->getIdentity();
+        m_options[configuration::AdapterIdentity] = m_name;
+        m_pipeline.build(m_options);
+
+        m_identity = m_client->getIdentity();
+        m_url = m_client->getUrl();
+      }
+
+      void MqttAdapter::loadTopics(const boost::property_tree::ptree &tree, ConfigOptions &options)
+      {
+        auto topics = tree.get_child_optional(configuration::Topics);
+        if (topics)
+        {
+          StringList list;
+          if (topics->size() == 0)
+          {
+            list.emplace_back(":" + topics->get_value<string>());
+          }
+          else
+          {
+            for (auto &f : *topics)
+            {
+              list.emplace_back(f.first + ":" + f.second.data());
+            }
+          }
+          options[configuration::Topics] = list;
+        }
+      }
+
+      void MqttPipeline::build(const ConfigOptions &options)
+      {
+        AdapterPipeline::build(options);
+
+        buildDeviceList();
+        buildCommandAndStatusDelivery();
+
+        auto next = bind(make_shared<TopicMapper>(
+            m_context, GetOption<string>(m_options, configuration::Device).value_or("")));
+
+        auto map1 = next->bind(make_shared<JsonMapper>(m_context));
+        auto map2 = next->bind(make_shared<DataMapper>(m_context));
+
+        next = make_shared<NullTransform>(TypeGuard<Observation, asset::Asset>(SKIP));
+
+        map1->bind(next);
+        map2->bind(next);
+
+        buildAssetDelivery(next);
+        buildObservationDelivery(next);
+        applySplices();
+      }
+
+    }  // namespace mqtt_adapter
+  }    // namespace adapter
+}  // namespace mtconnect