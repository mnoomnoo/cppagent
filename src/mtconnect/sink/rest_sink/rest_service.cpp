--- conflicted
+++ resolved
@@ -534,20 +534,11 @@
         auto pretty = request->parameter<bool>("pretty").value_or(false);
         auto format = request->parameter<string>("format");
         auto printer = getPrinter(request->m_accepts, format);
-<<<<<<< HEAD
 
         respond(session,
                 assetRequest(printer, count, removed, request->parameter<string>("type"),
                              request->parameter<string>("device"), pretty, request->m_requestId),
                 request->m_requestId);
-
-=======
-
-        respond(session,
-                assetRequest(printer, count, removed, request->parameter<string>("type"),
-                             request->parameter<string>("device"), pretty, request->m_requestId),
-                request->m_requestId);
->>>>>>> a650425a
         return true;
       };
 
@@ -557,14 +548,9 @@
 
         if (asset)
         {
-<<<<<<< HEAD
-          auto pretty = request->parameter<bool>("pretty").value_or(false);
-          auto printer = m_sinkContract->getPrinter(acceptFormat(request->m_accepts));
-=======
           auto format = request->parameter<string>("format");
           auto pretty = request->parameter<bool>("pretty").value_or(false);
           auto printer = m_sinkContract->getPrinter(acceptFormat(request->m_accepts, format));
->>>>>>> a650425a
           
           list<string> ids;
           stringstream str(*asset);
@@ -579,20 +565,11 @@
         {
           auto format = request->parameter<string>("format");
           auto printer = getPrinter(request->m_accepts, format);
-<<<<<<< HEAD
-          auto pretty = *request->parameter<bool>("pretty");
-          auto error = printError(printer, "INVALID_REQUEST", "No asset given", pretty);
+          auto error = printError(printer, "INVALID_REQUEST", "No asset given");
+
           respond(session,
                   make_unique<Response>(rest_sink::status::bad_request, error, printer->mimeType()),
                   request->m_requestId);
-
-=======
-          auto error = printError(printer, "INVALID_REQUEST", "No asset given");
-
-          respond(session,
-                  make_unique<Response>(rest_sink::status::bad_request, error, printer->mimeType()),
-                  request->m_requestId);
->>>>>>> a650425a
         }
         return true;
       };
