//
// Copyright Copyright 2009-2024, AMT – The Association For Manufacturing Technology (“AMT”)
// All rights reserved.
//
//    Licensed under the Apache License, Version 2.0 (the "License");
//    you may not use this file except in compliance with the License.
//    You may obtain a copy of the License at
//
//       http://www.apache.org/licenses/LICENSE-2.0
//
//    Unless required by applicable law or agreed to in writing, software
//    distributed under the License is distributed on an "AS IS" BASIS,
//    WITHOUT WARRANTIES OR CONDITIONS OF ANY KIND, either express or implied.
//    See the License for the specific language governing permissions and
//    limitations under the License.
//

#include <boost/algorithm/string.hpp>
#include <boost/beast/ssl.hpp>
#include <boost/log/trivial.hpp>
#include <boost/uuid/name_generator_sha1.hpp>

#include <chrono>
#include <inttypes.h>
#include <mqtt/async_client.hpp>
#include <mqtt/setup_log.hpp>
#include <mqtt/will.hpp>
#include <random>

#include "mqtt_client.hpp"
#include "mtconnect/configuration/config_options.hpp"
#include "mtconnect/source/adapter/adapter.hpp"
#include "mtconnect/source/adapter/mqtt/mqtt_adapter.hpp"

using namespace std;
namespace asio = boost::asio;

namespace mtconnect {
  using namespace observation;
  using namespace entity;
  using namespace pipeline;
  using namespace source::adapter;

  /// @brief MQTT Cient namespace
  namespace mqtt_client {
    template <typename... Ts>
    using mqtt_client_ptr = decltype(mqtt::make_async_client(std::declval<Ts>()...));
    template <typename... Ts>
    using mqtt_tls_client_ptr = decltype(mqtt::make_tls_async_client(std::declval<Ts>()...));
    template <typename... Ts>
    using mqtt_client_ws_ptr = decltype(mqtt::make_async_client_ws(std::declval<Ts>()...));
    template <typename... Ts>
    using mqtt_tls_client_ws_ptr = decltype(mqtt::make_tls_async_client_ws(std::declval<Ts>()...));

    using mqtt_client = mqtt_client_ptr<boost::asio::io_context &, std::string, std::uint16_t,
                                        mqtt::protocol_version>;
    using mqtt_tls_client = mqtt_tls_client_ptr<boost::asio::io_context &, std::string,
                                                std::uint16_t, mqtt::protocol_version>;
    using mqtt_tls_client_ws =
        mqtt_tls_client_ws_ptr<boost::asio::io_context &, std::string, std::uint16_t, std::string,
                               mqtt::protocol_version>;
    using mqtt_client_ws = mqtt_client_ws_ptr<boost::asio::io_context &, std::string, std::uint16_t,
                                              std::string, mqtt::protocol_version>;

    /// @brief The Mqtt Client Source
    template <typename Derived>
    class MqttClientImpl : public MqttClient
    {
    public:
      /// @brief Create an Mqtt Client with an asio context and options
      /// @param context a boost asio context
      /// @param options configuration options
      /// - Port, defaults to 1883
      /// - MqttTls, defaults to false
      /// - MqttHost, defaults to LocalHost
      MqttClientImpl(boost::asio::io_context &ioContext, const ConfigOptions &options,
                     std::unique_ptr<ClientHandler> &&handler,
                     const std::optional<std::string> willTopic = std::nullopt,
                     const std::optional<std::string> willPayload = std::nullopt)
        : MqttClient(ioContext, std::move(handler), willTopic, willPayload),
          m_options(options),
          m_host(GetOption<std::string>(options, configuration::MqttHost).value_or("localhost")),
          m_port(GetOption<int>(options, configuration::MqttPort).value_or(1883)),
          m_reconnectTimer(ioContext)
      {
        m_username = GetOption<std::string>(options, configuration::MqttUserName);
        m_password = GetOption<std::string>(options, configuration::MqttPassword);

        std::stringstream url;
        url << "mqtt://" << m_host << ':' << m_port << '/';
        m_url = url.str();

        // Some brokers require specific ClientID provided.
        // If not specified in configuration then generate random one.
        auto client_id = GetOption<string>(options, configuration::MqttClientId);
        if (client_id)
        {
          m_identity = *client_id;
        }
        else
        {
          using namespace boost::uuids;
          std::stringstream identity;
          const auto now = std::chrono::high_resolution_clock::now();

          auto seed = now.time_since_epoch().count();
          std::mt19937_64 gen(seed);
          identity << "mtc_" << std::hex << gen();
          m_identity = identity.str();
        }

        LOG(debug) << "Using ClientID " << m_identity;

        auto ci = GetOption<Seconds>(options, configuration::MqttConnectInterval);
        if (ci)
          m_connectInterval = *ci;
      }

      ~MqttClientImpl() { stop(); }

      Derived &derived() { return static_cast<Derived &>(*this); }

      /// @brief Start the Mqtt Client
      bool start() override
      {
        NAMED_SCOPE("MqttClient::start");

        auto client = derived().getClient();

        client->set_client_id(m_identity);
        client->clean_session();
        client->set_keep_alive_sec(10);

        client->set_connack_handler([this](bool sp, mqtt::connect_return_code ec) {
          if (!m_running)
          {
            return false;
          }
          else if (ec == mqtt::connect_return_code::accepted)
          {
            LOG(info) << "MQTT ConnAck: MQTT Connected";

            if (m_handler && m_handler->m_connected)
            {
              m_handler->m_connected(shared_from_this());
            }
            else
            {
              LOG(debug) << "No connect handler, setting connected";
              m_connected = true;
            }
          }
          else
          {
            LOG(info) << "MQTT ConnAck: MQTT connection failed: " << ec;
            disconnected();
          }
          return true;
        });

        client->set_close_handler([this]() {
          LOG(info) << "MQTT " << m_url << ": connection closed";
          // Queue on a strand
          m_connected = false;
<<<<<<< HEAD
=======
          if (m_handler && m_handler->m_disconnected)
            m_handler->m_disconnected(shared_from_this());
>>>>>>> a650425a

          if (m_running)
          {
            disconnected();
            return true;
          }
          else
          {
            return false;
          }
        });

        client->set_error_handler([this](mqtt::error_code ec) {
          LOG(error) << "error: " << ec.message();
          m_connected = false;
          if (m_running)
            disconnected();
        });

        client->set_publish_handler([this](mqtt::optional<std::uint16_t> packet_id,
                                           mqtt::publish_options pubopts, mqtt::buffer topic_name,
                                           mqtt::buffer contents) {
          if (packet_id)
            LOG(debug) << "packet_id: " << *packet_id;
          LOG(debug) << "topic_name: " << topic_name;
          LOG(debug) << "contents: " << contents;

          if (m_running)
          {
            receive(topic_name, contents);
            return true;
          }
          else
          {
            return false;
          }
        });

        if (m_willTopic && m_willPayload)
        {
          uint32_t will_expiry_interval = 1;
          MQTT_NS::v5::properties ps {
              MQTT_NS::v5::property::message_expiry_interval(will_expiry_interval),
          };

          mqtt::buffer topic(std::string_view(m_willTopic->c_str()));
          mqtt::buffer payload(std::string_view(m_willPayload->c_str()));

          client->set_will(mqtt::will(topic, payload, mqtt::retain::yes, mqtt::force_move(ps)));
        }

        m_running = true;
        connect();

        return true;
      }

      /// @brief Stop the Mqtt Client
      void stop() override
      {
        if (m_running)
        {
          m_running = false;

          m_reconnectTimer.cancel();
          auto client = derived().getClient();
          auto url = m_url;

          if (client)
          {
            client->async_disconnect(10s, [client, url](mqtt::error_code ec) {
              LOG(warning) << url << " disconnected: " << ec.message();
              client->set_close_handler(nullptr);
            });

            client.reset();
          }
        }
      }

      /// @brief Subscribe Topic to the Mqtt Client
      /// @param topic Subscribing to the topic
      /// @return boolean either topic sucessfully connected and subscribed
      bool subscribe(const std::string &topic) override
      {
        NAMED_SCOPE("MqttClientImpl::subscribe");
        if (!m_connected)
        {
          LOG(debug) << "Not connected, cannot publish to " << topic;
          return false;
        }

        LOG(debug) << "Subscribing to topic: " << topic;
        m_packetId = derived().getClient()->acquire_unique_packet_id();
        derived().getClient()->async_subscribe(
            m_packetId, topic.c_str(), mqtt::qos::at_least_once, [topic](mqtt::error_code ec) {
              if (ec)
              {
                LOG(error) << "Subscribe failed: " << topic << ": " << ec.message();
                return false;
              }
              else
              {
                LOG(debug) << "Subscribed to: " << topic;
                return true;
              }
            });

        return true;
      }

      /// @brief Publish Topic to the Mqtt Client
      /// @param topic Publishing to the topic
      /// @param payload Publishing to the payload
      /// @return boolean either topic sucessfully connected and published
      bool publish(const std::string &topic, const std::string &payload, bool retain = true,
                   QOS qos = QOS::at_least_once) override
      {
        NAMED_SCOPE("MqttClientImpl::publish");
        if (!m_connected)
        {
          LOG(debug) << "Not connected, cannot publish to " << topic;
          return false;
        }

        mqtt::qos mqos;
        switch (qos)
        {
          case QOS::at_most_once:
            mqos = mqtt::qos::at_most_once;
            break;

          case QOS::at_least_once:
            mqos = mqtt::qos::at_least_once;
            break;

          case QOS::exactly_once:
            mqos = mqtt::qos::exactly_once;
            break;
        }

        mqtt::retain mretain;
        if (retain)
          mretain = mqtt::retain::yes;
        else
          mretain = mqtt::retain::no;

        m_packetId = derived().getClient()->acquire_unique_packet_id();
        derived().getClient()->async_publish(
            m_packetId, topic, payload, mqos | mretain, [topic](mqtt::error_code ec) {
              if (ec)
              {
                LOG(error) << "MqttClientImpl::publish: Publish failed to topic " << topic << ": "
                           << ec.message();
              }
            });

        return true;
      }

      /// @brief Publish Topic to the Mqtt Client
      /// @param topic Publishing to the topic
      /// @param payload Publishing to the payload
      /// @return boolean either topic sucessfully connected and published
      bool asyncPublish(const std::string &topic, const std::string &payload,
                        std::function<void(std::error_code)> callback, bool retain = true,
                        QOS qos = QOS::at_least_once) override
      {
        NAMED_SCOPE("MqttClientImpl::publish");
        if (!m_connected)
        {
          LOG(debug) << "Not connected, cannot publish to " << topic;
          return false;
        }

        mqtt::qos mqos;
        switch (qos)
        {
          case QOS::at_most_once:
            mqos = mqtt::qos::at_most_once;
            break;

          case QOS::at_least_once:
            mqos = mqtt::qos::at_least_once;
            break;

          case QOS::exactly_once:
            mqos = mqtt::qos::exactly_once;
            break;
        }

        mqtt::retain mretain;
        if (retain)
          mretain = mqtt::retain::yes;
        else
          mretain = mqtt::retain::no;

        m_packetId = derived().getClient()->acquire_unique_packet_id();
        derived().getClient()->async_publish(
            m_packetId, topic, payload, mqos | mretain, [topic, callback](mqtt::error_code ec) {
              if (ec)
              {
                LOG(error) << "MqttClientImpl::publish: Publish failed to topic " << topic << ": "
                           << ec.message();
              }
              callback(ec);
            });

        return true;
      }

    protected:
      void connect()
      {
        if (m_handler && m_handler->m_connecting)
          m_handler->m_connecting(shared_from_this());

        derived().getClient()->set_clean_session(true);
        derived().getClient()->async_connect([this](mqtt::error_code ec) {
          if (ec)
          {
            LOG(warning) << "MqttClientImpl::connect: cannot connect: " << ec.message()
                         << ", will retry";

            reconnect();
          }
          else
          {
            LOG(info) << "MqttClientImpl::connect: connected";
          }
        });
      }

      void receive(mqtt::buffer &topic, mqtt::buffer &contents)
      {
        if (m_handler && m_handler->m_receive)
          m_handler->m_receive(shared_from_this(), string(topic), string(contents));
      }

      void disconnected()
      {
        NAMED_SCOPE("MqttClientImpl::disconnected");

        LOG(info) << "Calling handler disconnected";

        if (m_handler && m_handler->m_disconnected)
          m_handler->m_disconnected(shared_from_this());

        if (m_running)
          reconnect();
      }

      /// <summary>
      ///
      /// </summary>
      void reconnect()
      {
        NAMED_SCOPE("MqttClientImpl::reconnect");

        if (!m_running)
          return;

        LOG(info) << "Start reconnect timer";

        // Set an expiry time relative to now.
        m_reconnectTimer.expires_after(m_connectInterval);

        m_reconnectTimer.async_wait(boost::asio::bind_executor(
            derived().getClient()->get_executor(), [this](const boost::system::error_code &error) {
              if (error != boost::asio::error::operation_aborted)
              {
                LOG(info) << "MqttClientImpl::reconnect: reconnect now";

                // Connect
                derived().getClient()->async_connect([this](mqtt::error_code ec) {
                  LOG(info) << "MqttClientImpl::reconnect async_connect callback: " << ec.message();
                  if (ec && ec != boost::asio::error::operation_aborted)
                  {
                    reconnect();
                  }
                });
              }
            }));
      }

    protected:
      ConfigOptions m_options;

      std::string m_host;

      unsigned int m_port {1883};

      std::uint16_t m_packetId {0};

      std::optional<std::string> m_username;
      std::optional<std::string> m_password;

      boost::asio::steady_timer m_reconnectTimer;
    };

    /// @brief Create an Mqtt TCP Client
    class AGENT_LIB_API MqttTcpClient : public MqttClientImpl<MqttTcpClient>
    {
    public:
      using base = MqttClientImpl<MqttTcpClient>;
      using base::base;
      /// @brief Get a shared pointer to this
      /// @return shared pointer to this
      shared_ptr<MqttTcpClient> getptr()
      {
        return static_pointer_cast<MqttTcpClient>(shared_from_this());
      }
      
      /// @brief Get the Mqtt TCP Client
      /// @return pointer to the Mqtt TCP Client
      auto &getClient()
      {
        if (!m_client)
        {
          m_client = mqtt::make_async_client(m_ioContext, m_host, m_port);
          if (m_username)
            m_client->set_user_name(*m_username);
          if (m_password)
            m_client->set_password(*m_password);
        }

        return m_client;
      }

    protected:
      mqtt_client m_client;
    };

    /// @brief Create an Mqtt TLS Client
    class MqttTlsClient : public MqttClientImpl<MqttTlsClient>
    {
    public:
      using base = MqttClientImpl<MqttTlsClient>;
      using base::base;
      /// @brief Get a shared pointer to this
      /// @return shared pointer to this
      shared_ptr<MqttTlsClient> getptr()
      {
        return static_pointer_cast<MqttTlsClient>(shared_from_this());
      }

      /// @brief Get the Mqtt TLS Client
      /// @return pointer to the Mqtt TLS Client
      auto &getClient()
      {
        if (!m_client)
        {
          m_client = mqtt::make_tls_async_client(m_ioContext, m_host, m_port);
          if (m_username)
            m_client->set_user_name(*m_username);
          if (m_password)
            m_client->set_password(*m_password);

          auto cacert = GetOption<string>(m_options, configuration::MqttCaCert);
          if (cacert)
          {
            m_client->get_ssl_context().load_verify_file(*cacert);
          }

          auto private_key = GetOption<string>(m_options, configuration::MqttPrivateKey);
          auto cert = GetOption<string>(m_options, configuration::MqttCert);
          if (private_key && cert)
          {
            m_client->get_ssl_context().set_verify_mode(boost::asio::ssl::verify_peer);
            m_client->get_ssl_context().use_certificate_chain_file(*cert);
            m_client->get_ssl_context().use_private_key_file(*private_key,
                                                             boost::asio::ssl::context::pem);
          }
        }

        return m_client;
      }

    protected:
      mqtt_tls_client m_client;
    };

    /// @brief Create an Mqtt TLS WebSocket Client
    class MqttTlsWSClient : public MqttClientImpl<MqttTlsWSClient>
    {
    public:
      using base = MqttClientImpl<MqttTlsWSClient>;
      using base::base;
      /// @brief Get a shared pointer to this
      /// @return shared pointer to this
      shared_ptr<MqttTlsWSClient> getptr()
      {
        return static_pointer_cast<MqttTlsWSClient>(shared_from_this());
      }
      
      /// @brief Get the Mqtt TLS WebSocket Client
      /// @return pointer to the Mqtt TLS WebSocket Client
      auto &getClient()
      {
        if (!m_client)
        {
          m_client = mqtt::make_tls_async_client_ws(m_ioContext, m_host, m_port);
          if (m_username)
            m_client->set_user_name(*m_username);
          if (m_password)
            m_client->set_password(*m_password);

          auto cacert = GetOption<string>(m_options, configuration::MqttCaCert);
          if (cacert)
          {
            m_client->get_ssl_context().load_verify_file(*cacert);
          }
        }

        return m_client;
      }

    protected:
      mqtt_tls_client_ws m_client;
    };

    /// @brief Create an Mqtt TLS WebSocket Client
    class MqttWSClient : public MqttClientImpl<MqttWSClient>
    {
    public:
      using base = MqttClientImpl<MqttWSClient>;
      using base::base;
      /// @brief Get a shared pointer to this
      /// @return shared pointer to this
      shared_ptr<MqttWSClient> getptr()
      {
        return static_pointer_cast<MqttWSClient>(shared_from_this());
      }
      
      /// @brief Get the Mqtt TLS WebSocket Client
      /// @return pointer to the Mqtt TLS WebSocket Client
      auto &getClient()
      {
        if (!m_client)
        {
          m_client = mqtt::make_async_client_ws(m_ioContext, m_host, m_port);
          if (m_username)
            m_client->set_user_name(*m_username);
          if (m_password)
            m_client->set_password(*m_password);
        }

        return m_client;
      }

    protected:
      mqtt_client_ws m_client;
    };

  }  // namespace mqtt_client
}  // namespace mtconnect<|MERGE_RESOLUTION|>--- conflicted
+++ resolved
@@ -162,11 +162,8 @@
           LOG(info) << "MQTT " << m_url << ": connection closed";
           // Queue on a strand
           m_connected = false;
-<<<<<<< HEAD
-=======
           if (m_handler && m_handler->m_disconnected)
             m_handler->m_disconnected(shared_from_this());
->>>>>>> a650425a
 
           if (m_running)
           {
