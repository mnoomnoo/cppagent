//
// Copyright Copyright 2009-2021, AMT – The Association For Manufacturing Technology (“AMT”)
// All rights reserved.
//
//    Licensed under the Apache License, Version 2.0 (the "License");
//    you may not use this file except in compliance with the License.
//    You may obtain a copy of the License at
//
//       http://www.apache.org/licenses/LICENSE-2.0
//
//    Unless required by applicable law or agreed to in writing, software
//    distributed under the License is distributed on an "AS IS" BASIS,
//    WITHOUT WARRANTIES OR CONDITIONS OF ANY KIND, either express or implied.
//    See the License for the specific language governing permissions and
//    limitations under the License.
//

#include "agent.hpp"

#include <algorithm>
#include <chrono>
#include <fcntl.h>
#include <functional>
#include <sstream>
#include <stdexcept>
#include <sys/stat.h>
#include <thread>

#include "asset/asset.hpp"
#include "asset/cutting_tool.hpp"
#include "asset/file_asset.hpp"
#include "configuration/config_options.hpp"
#include "device_model/agent_device.hpp"
#include "entity/xml_parser.hpp"
#include "json_printer.hpp"
#include "logging.hpp"
#include "observation/observation.hpp"
#include "rest_sink/file_cache.hpp"
#include "rest_sink/session.hpp"
#include "xml_printer.hpp"

using namespace std;

namespace mtconnect {
using namespace device_model;
using namespace data_item;
using namespace entity;
using namespace rest_sink;
namespace net = boost::asio;

static const string g_unavailable("UNAVAILABLE");
static const string g_available("AVAILABLE");

// Agent public methods
Agent::Agent(boost::asio::io_context &context, const string &configXmlPath,
             const ConfigOptions &options)
  : m_options(options),
    m_context(context),
    m_strand(m_context),
    m_xmlParser(make_unique<mtconnect::XmlParser>()),
    m_version(GetOption<string>(options, mtconnect::configuration::SchemaVersion).value_or("1.7")),
    m_configXmlPath(configXmlPath),
    m_pretty(GetOption<bool>(options, mtconnect::configuration::Pretty).value_or(false))
{
  using namespace asset;

  CuttingToolArchetype::registerAsset();
  CuttingTool::registerAsset();
  FileArchetypeAsset::registerAsset();
  FileAsset::registerAsset();

  m_assetStorage = make_unique<AssetBuffer>(
                            GetOption<int>(options,
                                           mtconnect::configuration::MaxAssets).value_or(1024));

  // Create the Printers
  m_printers["xml"] = make_unique<XmlPrinter>(m_version, m_pretty);
  m_printers["json"] = make_unique<JsonPrinter>(m_version, m_pretty);
}

void Agent::initialize(pipeline::PipelineContextPtr context)
{
  NAMED_SCOPE("Agent::initialize");

  m_loopback = std::make_unique<LoopbackSource>("AgentSource", context, m_strand, m_options);

  int major, minor;
  char c;
  stringstream vstr(m_version);
  vstr >> major >> c >> minor;
  if (major > 1 || (major == 1 && minor >= 7))
  {
    createAgentDevice();
  }
  loadXMLDeviceFile(m_configXmlPath);
  loadCachedProbe();

  m_initialized = true;
}
<<<<<<< HEAD

Agent::~Agent()
{
  m_xmlParser.reset();
  m_agentDevice = nullptr;
}

void Agent::start()
{
  NAMED_SCOPE("Agent::start");
  try
  {
    for (auto sink : m_sinks)
      sink->start();
    
    for (auto device : m_devices)
      initializeDataItems(device);
    
    // Start all the sources
    for (auto source : m_sources)
      source->start();
  }
=======
  
void Agent::initialDataItemObservations()
{
  NAMED_SCOPE("Agent::initialDataItemObservations");

  if (!m_observationsInitialized)
  {
    for (auto device : m_devices)
      initializeDataItems(device);
    
    if (m_agentDevice)
    {
      for (auto device : m_devices)
      {
        auto d = m_agentDevice->getDeviceDataItem("device_added");
        string uuid = *device->getUuid();
        m_loopback->receive(d, uuid);
      }
    }
    
    m_observationsInitialized = true;
  }
}

Agent::~Agent()
{
  m_xmlParser.reset();
  m_agentDevice = nullptr;
}

void Agent::start()
{
  NAMED_SCOPE("Agent::start");
  try
  {
    for (auto sink : m_sinks)
      sink->start();
    
    initialDataItemObservations();
    
    // Start all the sources
    for (auto source : m_sources)
      source->start();
  }
>>>>>>> 1ba24aed
  catch (std::runtime_error &e)
  {
    LOG(fatal) << "Cannot start server: " << e.what();
    std::exit(1);
  }
}
<<<<<<< HEAD

void Agent::stop()
{
  NAMED_SCOPE("Agent::stop");

  // Stop all adapter threads...
  LOG(info) << "Shutting down sources";
  for (auto source : m_sources)
    source->stop();

  LOG(info) << "Shutting down sinks";
  for (auto sink : m_sinks)
    sink->stop();
  
  m_started = false;

  LOG(info) << "Shutting down completed";
}

// ---------------------------------------
// Pipeline methods
// ---------------------------------------
void Agent::receiveObservation(observation::ObservationPtr observation)
{
  m_latest[observation->getDataItem()->getId()] = observation;
  for (auto &sink : m_sinks)
    sink->publish(observation);
}

=======

void Agent::stop()
{
  NAMED_SCOPE("Agent::stop");

  // Stop all adapter threads...
  LOG(info) << "Shutting down sources";
  for (auto source : m_sources)
    source->stop();

  LOG(info) << "Shutting down sinks";
  for (auto sink : m_sinks)
    sink->stop();
  
  LOG(info) << "Shutting down completed";
}

// ---------------------------------------
// Pipeline methods
// ---------------------------------------
void Agent::receiveObservation(observation::ObservationPtr observation)
{
  m_latest[observation->getDataItem()->getId()] = observation;
  for (auto &sink : m_sinks)
    sink->publish(observation);
}

>>>>>>> 1ba24aed
void Agent::receiveAsset(asset::AssetPtr asset)
{
  DevicePtr device;
  auto uuid = asset->getDeviceUuid();
  if (uuid)
    device = findDeviceByUUIDorName(*uuid);
  else
    device = defaultDevice();

  if (device)
  {
    if (asset->getDeviceUuid() && *asset->getDeviceUuid() != *device->getUuid())
    {
      asset->setProperty("deviceUuid", *device->getUuid());
    }

    string aid = asset->getAssetId();
    if (aid[0] == '@')
    {
      if (aid.empty())
        aid = asset->getAssetId();
      aid.erase(0, 1);
      aid.insert(0, *device->getUuid());
    }
    if (aid != asset->getAssetId())
    {
      asset->setAssetId(aid);
    }
  }

  m_assetStorage->addAsset(asset);

  for (auto &sink : m_sinks)
    sink->publish(asset);

  if (device)
  {
    DataItemPtr di;
    if (asset->isRemoved())
      di = device->getAssetRemoved();
    else
      di = device->getAssetChanged();
    if (di)
    {
      m_loopback->receive(di, {{"assetType", asset->getName()}, {"VALUE", asset->getAssetId()}});
    }
  }
}

bool Agent::removeAsset(DevicePtr device, const std::string &id,
                        const std::optional<Timestamp> time)
{
  auto asset = m_assetStorage->removeAsset(id);
  if (asset)
  {
    for (auto &sink : m_sinks)
      sink->publish(asset);

    notifyAssetRemoved(device, asset);
    return true;
  }
  else
  {
    return false;
  }
}

bool Agent::removeAllAssets(const std::optional<std::string> device,
                            const std::optional<std::string> type,
                            const std::optional<Timestamp> time, asset::AssetList &list)
{
  std::optional<std::string> uuid;
  if (device)
  {
    auto dev = findDeviceByUUIDorName(*device);
    if (dev)
      uuid = dev->getUuid();
    else
      uuid = device;
  }

  auto count = m_assetStorage->removeAll(list, uuid, type, time);
  for (auto &asset : list)
  {
    notifyAssetRemoved(nullptr, asset);
  }
  return count > 0;
}

void Agent::notifyAssetRemoved(DevicePtr device, const asset::AssetPtr &asset)
{
  if (device || asset->getDeviceUuid())
  {
    auto dev = device;
    if (!device)
    {
      auto it = m_deviceUuidMap.find(*asset->getDeviceUuid());
      if (it != m_deviceUuidMap.end())
        dev = it->second;
    }
    if (dev)
    {
      m_loopback->receive(dev->getAssetRemoved(),
                          {{"assetType", asset->getName()}, {"VALUE", asset->getAssetId()}});

      auto changed = dev->getAssetChanged();
      auto last = getLatest(changed);
      if (last && asset->getAssetId() == last->getValue<string>())
      {
        m_loopback->receive(changed, {{"assetType", asset->getName()}, {"VALUE", g_unavailable}});
      }
    }
  }
}

// ---------------------------------------
// Agent Device
// ---------------------------------------

void Agent::createAgentDevice()
{
  NAMED_SCOPE("Agent::createAgentDevice");

  // Create the Agent Device
  ErrorList errors;
  Properties ps {{"uuid", "0b49a3a0-18ca-0139-8748-2cde48001122"s},
                 {"id", "agent_2cde48001122"s},
                 {"name", "Agent"s},
                 {"mtconnectVersion", "1.7"s}};
  m_agentDevice =
      dynamic_pointer_cast<AgentDevice>(AgentDevice::getFactory()->make("Agent", ps, errors));
  if (!errors.empty())
  {
    for (auto &e : errors)
      LOG(fatal) << "Error creating the agent device: " << e->what();
    throw EntityError("Cannot create AgentDevice");
  }
  addDevice(m_agentDevice);
}

// ----------------------------------------------
// Device management and Initialization
// ----------------------------------------------

void Agent::loadXMLDeviceFile(const std::string &configXmlPath)
{
  NAMED_SCOPE("Agent::loadXMLDeviceFile");

  try
  {
    // Load the configuration for the Agent
    auto devices =
        m_xmlParser->parseFile(configXmlPath, dynamic_cast<XmlPrinter *>(m_printers["xml"].get()));

    // Fir the DeviceAdded event for each device
    for (auto device : devices)
      addDevice(device);
  }
  catch (runtime_error &e)
<<<<<<< HEAD
  {
    LOG(fatal) << "Error loading xml configuration: " + configXmlPath;
    LOG(fatal) << "Error detail: " << e.what();
    cerr << e.what() << endl;
    throw e;
  }
  catch (exception &f)
  {
    LOG(fatal) << "Error loading xml configuration: " + configXmlPath;
=======
  {
    LOG(fatal) << "Error loading xml configuration: " + configXmlPath;
    LOG(fatal) << "Error detail: " << e.what();
    cerr << e.what() << endl;
    throw e;
  }
  catch (exception &f)
  {
    LOG(fatal) << "Error loading xml configuration: " + configXmlPath;
>>>>>>> 1ba24aed
    LOG(fatal) << "Error detail: " << f.what();
    cerr << f.what() << endl;
    throw f;
  }
}

void Agent::verifyDevice(DevicePtr device)
{
  NAMED_SCOPE("Agent::verifyDevice");

  auto xmlPrinter = dynamic_cast<XmlPrinter *>(m_printers["xml"].get());
  const auto &schemaVersion = xmlPrinter->getSchemaVersion();

  // Add the devices to the device map and create availability and
  // asset changed events if they don't exist
  // Make sure we have two device level data items:
  // 1. Availability
  // 2. AssetChanged
  if (!device->getAvailability())
  {
    // Create availability data item and add it to the device.
    entity::ErrorList errors;
    auto di = DataItem::make(
        {{"type", "AVAILABILITY"s}, {"id", device->getId() + "_avail"}, {"category", "EVENT"s}},
        errors);
    device->addDataItem(di, errors);
  }

  int major, minor;
  char c;
  stringstream ss(schemaVersion);
  ss >> major >> c >> minor;
  if (!device->getAssetChanged() && (major > 1 || (major == 1 && minor >= 2)))
  {
    entity::ErrorList errors;
    // Create asset change data item and add it to the device.
    auto di = DataItem::make({{"type", "ASSET_CHANGED"s},
                              {"id", device->getId() + "_asset_chg"},
                              {"category", "EVENT"s}},
                             errors);
    device->addDataItem(di, errors);
  }

  if (device->getAssetChanged() && (major > 1 || (major == 1 && minor >= 5)))
  {
    auto di = device->getAssetChanged();
    di->makeDiscrete();
  }

  if (!device->getAssetRemoved() && (major > 1 || (major == 1 && minor >= 3)))
  {
    // Create asset removed data item and add it to the device.
    entity::ErrorList errors;
    auto di = DataItem::make({{"type", "ASSET_REMOVED"s},
                              {"id", device->getId() + "_asset_rem"},
                              {"category", "EVENT"s}},
                             errors);
    device->addDataItem(di, errors);
  }
}
<<<<<<< HEAD

void Agent::initializeDataItems(DevicePtr device)
{
  NAMED_SCOPE("Agent::initializeDataItems");

  // Grab data from configuration
  string time = getCurrentTime(GMT_UV_SEC);

=======

void Agent::initializeDataItems(DevicePtr device)
{
  NAMED_SCOPE("Agent::initializeDataItems");

  // Grab data from configuration
  string time = getCurrentTime(GMT_UV_SEC);

>>>>>>> 1ba24aed
  // Initialize the id mapping for the devices and set all data items to UNAVAILABLE
  for (auto item : device->getDeviceDataItems())
  {
    auto d = item.second.lock();
    if (m_dataItemMap.count(d->getId()) > 0)
    {
      if (m_dataItemMap[d->getId()] != d)
      {
        LOG(fatal) << "Duplicate DataItem id " << d->getId()
                   << " for device: " << *device->getComponentName()
                   << " and data item name: " << d->getId();
        std::exit(1);
      }
    }
    else
    {
      // Check for single valued constrained data items.
      const string *value = &g_unavailable;
      if (d->isCondition())
        value = &g_unavailable;
      else if (d->getConstantValue())
        value = &d->getConstantValue().value();

      m_loopback->receive(d, *value);
      m_dataItemMap[d->getId()] = d;
    }
  }
}

// Add the a device from a configuration file
void Agent::addDevice(DevicePtr device)
{
  NAMED_SCOPE("Agent::addDevice");

  // Check if device already exists
  string uuid = *device->getUuid();
  auto old = m_deviceUuidMap.find(uuid);
  if (old != m_deviceUuidMap.end())
  {
    // Update existing device
    LOG(fatal) << "Device " << *device->getUuid() << " already exists. "
               << " Update not supported yet";
    std::exit(1);
  }
  else
  {
    // Check if we are already initialized. If so, the device will need to be
    // verified, additional data items added, and initial values set.
    if (!m_initialized)
    {
      m_devices.push_back(device);
      m_deviceNameMap[device->get<string>("name")] = device;
      m_deviceUuidMap[uuid] = device;

      // TODO: Redo Resolve Reference  with entity
      // device->resolveReferences();
      verifyDevice(device);
      
<<<<<<< HEAD
      if (m_started)
=======
      if (m_observationsInitialized)
      {
>>>>>>> 1ba24aed
        initializeDataItems(device);

      // Check for single valued constrained data items.
      if (m_agentDevice && device != m_agentDevice)
      {
        auto d = m_agentDevice->getDeviceDataItem("device_added");
        m_loopback->receive(d, uuid);
      }
    }
    else
      LOG(warning) << "Adding device " << uuid << " after initialialization not supported yet";
  }
}

void Agent::deviceChanged(DevicePtr device, const std::string &oldUuid, const std::string &oldName)
{
  NAMED_SCOPE("Agent::deviceChanged");

  string uuid = *device->getUuid();
  if (uuid != oldUuid)
  {
    if (m_agentDevice)
    {
      auto d = m_agentDevice->getDeviceDataItem("device_removed");
      if (d)
        m_loopback->receive(d, oldUuid);
    }
    m_deviceUuidMap.erase(oldUuid);
    m_deviceUuidMap[uuid] = device;
  }

  if (*device->getComponentName() != oldName)
  {
    m_deviceNameMap.erase(oldName);
    m_deviceNameMap[device->get<string>("name")] = device;
  }

  loadCachedProbe();

  if (m_agentDevice)
  {
    if (device->getUuid() != oldUuid)
    {
      auto d = m_agentDevice->getDeviceDataItem("device_added");
      if (d)
        m_loopback->receive(d, uuid);
    }
    else
    {
      auto d = m_agentDevice->getDeviceDataItem("device_changed");
      if (d)
        m_loopback->receive(d, uuid);
    }
  }
}

void Agent::loadCachedProbe()
{
  NAMED_SCOPE("Agent::loadCachedProbe");

  // Reload the document for path resolution
  auto xmlPrinter = dynamic_cast<XmlPrinter *>(m_printers["xml"].get());
  m_xmlParser->loadDocument(xmlPrinter->printProbe(0, 0, 0, 0, 0, m_devices));
}

// ----------------------------------------------------
// Helper Methods
// ----------------------------------------------------

DevicePtr Agent::getDeviceByName(const std::string &name) const
{
  if (name.empty())
    return defaultDevice();

  auto devPos = m_deviceNameMap.find(name);
  if (devPos != m_deviceNameMap.end())
    return devPos->second;

  return nullptr;
}

DevicePtr Agent::getDeviceByName(const std::string &name)
{
  if (name.empty())
    return defaultDevice();

  auto devPos = m_deviceNameMap.find(name);
  if (devPos != m_deviceNameMap.end())
    return devPos->second;

  return nullptr;
}

DevicePtr Agent::findDeviceByUUIDorName(const std::string &idOrName) const
{
  if (idOrName.empty())
    return defaultDevice();

  auto di = m_deviceUuidMap.find(idOrName);
  if (di == m_deviceUuidMap.end())
  {
    di = m_deviceNameMap.find(idOrName);
    if (di != m_deviceNameMap.end())
      return di->second;
  }
  else
  {
    return di->second;
  }

  return nullptr;
}

// ----------------------------------------------------
// Adapter Methods
// ----------------------------------------------------

void Agent::addSource(SourcePtr source, bool start)
{
  m_sources.emplace_back(source);

  if (start)
    source->start();

<<<<<<< HEAD
  auto adapter = dynamic_pointer_cast<adapter::Adapter>(source);
=======
  auto adapter = dynamic_cast<adapter::Adapter*>(source.get());
>>>>>>> 1ba24aed
  if (m_agentDevice && adapter)
  {
    m_agentDevice->addAdapter(adapter);
    
<<<<<<< HEAD
    if (m_started)
=======
    if (m_observationsInitialized)
>>>>>>> 1ba24aed
      initializeDataItems(m_agentDevice);
    
    // Reload the document for path resolution
    if (m_initialized)
    {
      loadCachedProbe();
    }
  }
}

void Agent::addSink(SinkPtr sink, bool start)
{
  m_sinks.emplace_back(sink);

  if (start)
    sink->start();
}

void AgentPipelineContract::deliverConnectStatus(entity::EntityPtr entity,
                                                 const StringList &devices, bool autoAvailable)
{
  auto value = entity->getValue<string>();
  if (value == "CONNECTING")
  {
    m_agent->connecting(entity->get<string>("source"));
  }
  else if (value == "CONNECTED")
  {
    m_agent->connected(entity->get<string>("source"), devices, autoAvailable);
  }
  else if (value == "DISCONNECTED")
  {
    m_agent->disconnected(entity->get<string>("source"), devices, autoAvailable);
  }
  else
  {
    LOG(error) << "Unexpected connection status received: " << value;
  }
}
<<<<<<< HEAD

void AgentPipelineContract::deliverCommand(entity::EntityPtr entity)
{
  static auto pattern = regex("\\*[ ]*([^:]+):[ ]*(.+)");
  auto value = entity->getValue<string>();
  smatch match;

=======

void AgentPipelineContract::deliverCommand(entity::EntityPtr entity)
{
  static auto pattern = regex("\\*[ ]*([^:]+):[ ]*(.+)");
  auto value = entity->getValue<string>();
  smatch match;

>>>>>>> 1ba24aed
  if (std::regex_match(value, match, pattern))
  {
    auto device = entity->maybeGet<string>("device");
    auto command = match[1].str();
    auto param = match[2].str();
    auto source = entity->maybeGet<string>("source");

    if (!device || !source)
    {
      LOG(error) << "Invalid command: " << command << ", device or source not specified";
    }
    else
    {
      LOG(debug) << "Processing command: " << command << ": " << value;
      m_agent->receiveCommand(*device, command, param, *source);
    }
  }
  else
  {
    LOG(warning) << "Cannot parse command: " << value;
  }
}

void Agent::connecting(const std::string &adapter)
{
  if (m_agentDevice)
  {
    auto di = m_agentDevice->getConnectionStatus(adapter);
    if (di)
      m_loopback->receive(di, "LISTENING");
  }
}
<<<<<<< HEAD

// Add values for related data items UNAVAILABLE
void Agent::disconnected(const std::string &adapter, const StringList &devices, bool autoAvailable)
{
  LOG(debug) << "Disconnected from adapter, setting all values to UNAVAILABLE";

=======

// Add values for related data items UNAVAILABLE
void Agent::disconnected(const std::string &adapter, const StringList &devices, bool autoAvailable)
{
  LOG(debug) << "Disconnected from adapter, setting all values to UNAVAILABLE";

>>>>>>> 1ba24aed
  if (m_agentDevice)
  {
    auto di = m_agentDevice->getConnectionStatus(adapter);
    if (di)
      m_loopback->receive(di, "CLOSED");
  }

  for (auto &name : devices)
  {
    DevicePtr device = findDeviceByUUIDorName(name);
    if (device == nullptr)
    {
      LOG(warning) << "Cannot find device " << name << " when adapter " << adapter
                   << "disconnected";
      continue;
    }

    const auto &dataItems = device->getDeviceDataItems();
    for (const auto &dataItemAssoc : dataItems)
    {
      auto dataItem = dataItemAssoc.second.lock();
      if (dataItem &&
          ((dataItem->getDataSource() && *dataItem->getDataSource() == adapter) ||
           (autoAvailable && !dataItem->getDataSource() && dataItem->getType() == "AVAILABILITY")))
      {
        auto ptr = getLatest(dataItem->getId());

        if (ptr)
        {
          const string *value = nullptr;
          if (dataItem->getConstantValue())
            value = &dataItem->getConstantValue().value();
          else if (!ptr->isUnavailable())
            value = &g_unavailable;

          if (value)
            m_loopback->receive(dataItem, *value);
        }
      }
      else if (!dataItem)
        LOG(warning) << "No data Item for " << dataItemAssoc.first;
    }
  }
}

void Agent::connected(const std::string &adapter, const StringList &devices, bool autoAvailable)
{
  if (m_agentDevice)
  {
    auto di = m_agentDevice->getConnectionStatus(adapter);
    if (di)
      m_loopback->receive(di, "ESTABLISHED");
  }

  if (!autoAvailable)
    return;

  for (auto &name : devices)
  {
    DevicePtr device = findDeviceByUUIDorName(name);
    if (device == nullptr)
    {
      LOG(warning) << "Cannot find device " << name << " when adapter " << adapter << "connected";
      continue;
    }
    LOG(debug) << "Connected to adapter, setting all Availability data items to AVAILABLE";

    if (auto avail = device->getAvailability())
    {
      LOG(debug) << "Adding availabilty event for " << device->getAvailability()->getId();
      m_loopback->receive(avail, g_available);
    }
    else
      LOG(debug) << "Cannot find availability for " << *device->getComponentName();
  }
}
<<<<<<< HEAD

// -----------------------------------------------
// Validation methods
// -----------------------------------------------

string Agent::devicesAndPath(const std::optional<string> &path, const DevicePtr device) const
{
  string dataPath;

=======

// -----------------------------------------------
// Validation methods
// -----------------------------------------------

string Agent::devicesAndPath(const std::optional<string> &path, const DevicePtr device) const
{
  string dataPath;

>>>>>>> 1ba24aed
  if (device)
  {
    string prefix;
    if (device->getName() == "Agent")
      prefix = "//Devices/Agent";
    else
      prefix = "//Devices/Device[@uuid=\"" + *device->getUuid() + "\"]";

    if (path)
    {
      stringstream parse(*path);
      string token;

      // Prefix path (i.e. "path1|path2" => "{prefix}path1|{prefix}path2")
      while (getline(parse, token, '|'))
        dataPath += prefix + token + "|";

      dataPath.erase(dataPath.length() - 1);
    }
    else
    {
      dataPath = prefix;
    }
<<<<<<< HEAD
  }
  else
  {
    dataPath = path ? *path : "//Devices/Device";
=======
>>>>>>> 1ba24aed
  }
  else
  {
    dataPath = path ? *path : "//Devices/Device";
  }

  return dataPath;
}

<<<<<<< HEAD
  return dataPath;
}

=======
>>>>>>> 1ba24aed
void AgentPipelineContract::deliverAssetCommand(entity::EntityPtr command)
{
  const std::string &cmd = command->getValue<string>();
  if (cmd == "RemoveAsset")
  {
    string id = command->get<string>("assetId");
    auto device = command->maybeGet<string>("device");
    DevicePtr dev {nullptr};
    if (device)
      dev = m_agent->findDeviceByUUIDorName(*device);
    m_agent->removeAsset(dev, id);
  }
  else if (cmd == "RemoveAll")
  {
    string type = command->get<string>("type");
    auto device = command->maybeGet<string>("device");
    asset::AssetList list;
    m_agent->removeAllAssets(device, type, nullopt, list);
<<<<<<< HEAD
  }
  else
  {
    LOG(error) << "Invalid assent command: " << cmd;
  }
=======
  }
  else
  {
    LOG(error) << "Invalid assent command: " << cmd;
  }
>>>>>>> 1ba24aed
}

void Agent::receiveCommand(const std::string &deviceName, const std::string &command,
                           const std::string &value, const std::string &source)
{
  DevicePtr device {nullptr};
  device = findDeviceByUUIDorName(deviceName);

  std::string oldName, oldUuid;
  if (device)
  {
    oldName = *device->getComponentName();
    oldUuid = *device->getUuid();
  }

  static std::unordered_map<string, function<void(DevicePtr, const string &value)>> deviceCommands {
      {"uuid",
       [](DevicePtr device, const string &uuid) {
         if (!device->preserveUuid())
           device->setUuid(uuid);
       }},
      {"manufacturer", mem_fn(&Device::setManufacturer)},
      {"station", mem_fn(&Device::setStation)},
      {"serialNumber", mem_fn(&Device::setSerialNumber)},
      {"description", mem_fn(&Device::setDescriptionValue)},
      {"nativeName",
       [](DevicePtr device, const string &name) { device->setProperty("nativeName", name); }},
      {"calibration",
       [](DevicePtr device, const string &value) {
         istringstream line(value);

         // Look for name|factor|offset triples
         string name, factor, offset;
         while (getline(line, name, '|') && getline(line, factor, '|') &&
                getline(line, offset, '|'))
         {
           // Convert to a floating point number
           auto di = device->getDeviceDataItem(name);
           if (!di)
             LOG(warning) << "Cannot find data item to calibrate for " << name;
           else
           {
             double fact_value = stod(factor);
             double off_value = stod(offset);

             device_model::data_item::UnitConversion conv(fact_value, off_value);
             di->setConverter(conv);
           }
         }
       }},
  };

  static std::unordered_map<string, string> adapterDataItems {
      {"adapterVersion", "_adapter_software_version"},
      {"mtconnectVersion", "_mtconnect_version"},
  };

  auto action = deviceCommands.find(command);
  if (action == deviceCommands.end())
  {
    auto agentDi = adapterDataItems.find(command);
    if (agentDi == adapterDataItems.end())
    {
      LOG(warning) << "Unknown command '" << command << "' for device '" << deviceName;
    }
    else
    {
      auto id = source + agentDi->second;
      auto di = getDataItemForDevice("Agent", id);
      if (di)
        m_loopback->receive(di, value);
      else
      {
        LOG(warning) << "Cannot find data item for the Agent device when processing command "
                     << command << " with value " << value << " for adapter " << source;
      }
    }
  }
  else
  {
    action->second(device, value);
    deviceChanged(device, oldUuid, oldName);
  }
}

// -------------------------------------------
// End
// -------------------------------------------
}  // namespace mtconnect<|MERGE_RESOLUTION|>--- conflicted
+++ resolved
@@ -97,30 +97,6 @@
 
   m_initialized = true;
 }
-<<<<<<< HEAD
-
-Agent::~Agent()
-{
-  m_xmlParser.reset();
-  m_agentDevice = nullptr;
-}
-
-void Agent::start()
-{
-  NAMED_SCOPE("Agent::start");
-  try
-  {
-    for (auto sink : m_sinks)
-      sink->start();
-    
-    for (auto device : m_devices)
-      initializeDataItems(device);
-    
-    // Start all the sources
-    for (auto source : m_sources)
-      source->start();
-  }
-=======
   
 void Agent::initialDataItemObservations()
 {
@@ -165,44 +141,12 @@
     for (auto source : m_sources)
       source->start();
   }
->>>>>>> 1ba24aed
   catch (std::runtime_error &e)
   {
     LOG(fatal) << "Cannot start server: " << e.what();
     std::exit(1);
   }
 }
-<<<<<<< HEAD
-
-void Agent::stop()
-{
-  NAMED_SCOPE("Agent::stop");
-
-  // Stop all adapter threads...
-  LOG(info) << "Shutting down sources";
-  for (auto source : m_sources)
-    source->stop();
-
-  LOG(info) << "Shutting down sinks";
-  for (auto sink : m_sinks)
-    sink->stop();
-  
-  m_started = false;
-
-  LOG(info) << "Shutting down completed";
-}
-
-// ---------------------------------------
-// Pipeline methods
-// ---------------------------------------
-void Agent::receiveObservation(observation::ObservationPtr observation)
-{
-  m_latest[observation->getDataItem()->getId()] = observation;
-  for (auto &sink : m_sinks)
-    sink->publish(observation);
-}
-
-=======
 
 void Agent::stop()
 {
@@ -230,7 +174,6 @@
     sink->publish(observation);
 }
 
->>>>>>> 1ba24aed
 void Agent::receiveAsset(asset::AssetPtr asset)
 {
   DevicePtr device;
@@ -390,7 +333,6 @@
       addDevice(device);
   }
   catch (runtime_error &e)
-<<<<<<< HEAD
   {
     LOG(fatal) << "Error loading xml configuration: " + configXmlPath;
     LOG(fatal) << "Error detail: " << e.what();
@@ -400,17 +342,6 @@
   catch (exception &f)
   {
     LOG(fatal) << "Error loading xml configuration: " + configXmlPath;
-=======
-  {
-    LOG(fatal) << "Error loading xml configuration: " + configXmlPath;
-    LOG(fatal) << "Error detail: " << e.what();
-    cerr << e.what() << endl;
-    throw e;
-  }
-  catch (exception &f)
-  {
-    LOG(fatal) << "Error loading xml configuration: " + configXmlPath;
->>>>>>> 1ba24aed
     LOG(fatal) << "Error detail: " << f.what();
     cerr << f.what() << endl;
     throw f;
@@ -471,7 +402,6 @@
     device->addDataItem(di, errors);
   }
 }
-<<<<<<< HEAD
 
 void Agent::initializeDataItems(DevicePtr device)
 {
@@ -480,16 +410,6 @@
   // Grab data from configuration
   string time = getCurrentTime(GMT_UV_SEC);
 
-=======
-
-void Agent::initializeDataItems(DevicePtr device)
-{
-  NAMED_SCOPE("Agent::initializeDataItems");
-
-  // Grab data from configuration
-  string time = getCurrentTime(GMT_UV_SEC);
-
->>>>>>> 1ba24aed
   // Initialize the id mapping for the devices and set all data items to UNAVAILABLE
   for (auto item : device->getDeviceDataItems())
   {
@@ -548,19 +468,16 @@
       // device->resolveReferences();
       verifyDevice(device);
       
-<<<<<<< HEAD
-      if (m_started)
-=======
       if (m_observationsInitialized)
       {
->>>>>>> 1ba24aed
         initializeDataItems(device);
 
-      // Check for single valued constrained data items.
-      if (m_agentDevice && device != m_agentDevice)
-      {
-        auto d = m_agentDevice->getDeviceDataItem("device_added");
-        m_loopback->receive(d, uuid);
+        // Check for single valued constrained data items.
+        if (m_agentDevice && device != m_agentDevice)
+        {
+          auto d = m_agentDevice->getDeviceDataItem("device_added");
+          m_loopback->receive(d, uuid);
+        }
       }
     }
     else
@@ -678,20 +595,12 @@
   if (start)
     source->start();
 
-<<<<<<< HEAD
   auto adapter = dynamic_pointer_cast<adapter::Adapter>(source);
-=======
-  auto adapter = dynamic_cast<adapter::Adapter*>(source.get());
->>>>>>> 1ba24aed
   if (m_agentDevice && adapter)
   {
     m_agentDevice->addAdapter(adapter);
     
-<<<<<<< HEAD
-    if (m_started)
-=======
     if (m_observationsInitialized)
->>>>>>> 1ba24aed
       initializeDataItems(m_agentDevice);
     
     // Reload the document for path resolution
@@ -731,7 +640,6 @@
     LOG(error) << "Unexpected connection status received: " << value;
   }
 }
-<<<<<<< HEAD
 
 void AgentPipelineContract::deliverCommand(entity::EntityPtr entity)
 {
@@ -739,15 +647,6 @@
   auto value = entity->getValue<string>();
   smatch match;
 
-=======
-
-void AgentPipelineContract::deliverCommand(entity::EntityPtr entity)
-{
-  static auto pattern = regex("\\*[ ]*([^:]+):[ ]*(.+)");
-  auto value = entity->getValue<string>();
-  smatch match;
-
->>>>>>> 1ba24aed
   if (std::regex_match(value, match, pattern))
   {
     auto device = entity->maybeGet<string>("device");
@@ -780,21 +679,12 @@
       m_loopback->receive(di, "LISTENING");
   }
 }
-<<<<<<< HEAD
 
 // Add values for related data items UNAVAILABLE
 void Agent::disconnected(const std::string &adapter, const StringList &devices, bool autoAvailable)
 {
   LOG(debug) << "Disconnected from adapter, setting all values to UNAVAILABLE";
 
-=======
-
-// Add values for related data items UNAVAILABLE
-void Agent::disconnected(const std::string &adapter, const StringList &devices, bool autoAvailable)
-{
-  LOG(debug) << "Disconnected from adapter, setting all values to UNAVAILABLE";
-
->>>>>>> 1ba24aed
   if (m_agentDevice)
   {
     auto di = m_agentDevice->getConnectionStatus(adapter);
@@ -871,7 +761,6 @@
       LOG(debug) << "Cannot find availability for " << *device->getComponentName();
   }
 }
-<<<<<<< HEAD
 
 // -----------------------------------------------
 // Validation methods
@@ -881,17 +770,6 @@
 {
   string dataPath;
 
-=======
-
-// -----------------------------------------------
-// Validation methods
-// -----------------------------------------------
-
-string Agent::devicesAndPath(const std::optional<string> &path, const DevicePtr device) const
-{
-  string dataPath;
-
->>>>>>> 1ba24aed
   if (device)
   {
     string prefix;
@@ -915,28 +793,15 @@
     {
       dataPath = prefix;
     }
-<<<<<<< HEAD
   }
   else
   {
     dataPath = path ? *path : "//Devices/Device";
-=======
->>>>>>> 1ba24aed
-  }
-  else
-  {
-    dataPath = path ? *path : "//Devices/Device";
   }
 
   return dataPath;
 }
 
-<<<<<<< HEAD
-  return dataPath;
-}
-
-=======
->>>>>>> 1ba24aed
 void AgentPipelineContract::deliverAssetCommand(entity::EntityPtr command)
 {
   const std::string &cmd = command->getValue<string>();
@@ -955,19 +820,11 @@
     auto device = command->maybeGet<string>("device");
     asset::AssetList list;
     m_agent->removeAllAssets(device, type, nullopt, list);
-<<<<<<< HEAD
   }
   else
   {
     LOG(error) << "Invalid assent command: " << cmd;
   }
-=======
-  }
-  else
-  {
-    LOG(error) << "Invalid assent command: " << cmd;
-  }
->>>>>>> 1ba24aed
 }
 
 void Agent::receiveCommand(const std::string &deviceName, const std::string &command,
