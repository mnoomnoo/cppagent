--- conflicted
+++ resolved
@@ -197,12 +197,7 @@
                          const std::string& path,
                          const key_value_map& queries,
                          const std::string& call,
-<<<<<<< HEAD
-                         const std::string& device,
-                         bool chunked = false);
-=======
                          const std::string& device);
->>>>>>> 121d2994
   
   /* HTTP methods to handle the 3 basic calls */
   std::string handlePut(std::ostream& out,
@@ -216,18 +211,10 @@
                            const std::string& path,
                            bool current,  
                            unsigned int frequency,
-<<<<<<< HEAD
-                           bool chunked = false,
                            uint64_t start = 0,
                            unsigned int count = 0,
                            unsigned int aHb = 10000);
-
-=======
-                           uint64_t start = 0,
-                           unsigned int count = 0,
-                           unsigned int aHb = 10000);
-  
->>>>>>> 121d2994
+  
   /* Asset related methods */
   std::string handleAssets(std::ostream& aOut,
 			   const key_value_map& aQueries,
@@ -243,10 +230,6 @@
                   std::set<std::string> &aFilterSet,
                   bool current,
                   unsigned int frequency,
-<<<<<<< HEAD
-                  bool chunked = false,
-=======
->>>>>>> 121d2994
                   uint64_t start = 1,
                   unsigned int count = 0,
                   unsigned int aHb = 10000);
