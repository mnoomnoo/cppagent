//
// Copyright Copyright 2012, System Insights, Inc.
//
//    Licensed under the Apache License, Version 2.0 (the "License");
//    you may not use this file except in compliance with the License.
//    You may obtain a copy of the License at
//
//       http://www.apache.org/licenses/LICENSE-2.0
//
//    Unless required by applicable law or agreed to in writing, software
//    distributed under the License is distributed on an "AS IS" BASIS,
//    WITHOUT WARRANTIES OR CONDITIONS OF ANY KIND, either express or implied.
//    See the License for the specific language governing permissions and
//    limitations under the License.
//
#include "xml_printer.hpp"
#include "composition.hpp"
#include "dlib/sockets.h"
#include "dlib/logger.h"
#include "version.h"
#include <set>


static dlib::logger g_logger("xml.printer");

#define strfy(line) #line
#define THROW_IF_XML2_ERROR(expr) \
  if ((expr) < 0) { throw string("XML Error at " __FILE__ "(" strfy(__LINE__) "): " #expr); }
#define THROW_IF_XML2_NULL(expr) \
  if (!(expr)) { throw string("XML Error at " __FILE__ "(" strfy(__LINE__) "): " #expr); }

using namespace std;

struct SchemaNamespace
{
	string mUrn;
	string mSchemaLocation;
};

static map<string, SchemaNamespace> g_devicesNamespaces;
static map<string, SchemaNamespace> g_streamsNamespaces;
static map<string, SchemaNamespace> g_errorNamespaces;
static map<string, SchemaNamespace> g_assetsNamespaces;
static string g_schemaVersion("1.4");
static string g_streamsStyle;
static string g_devicesStyle;
static string g_errorStyle;
static string g_assetsStyle;

enum EDocumentType
{
	eERROR,
	eSTREAMS,
	eDEVICES,
	eASSETS
};


namespace XmlPrinter
{

// Initiate all documents
void initXmlDoc(
	xmlTextWriterPtr writer,
	EDocumentType docType,
	const unsigned int instanceId,
	const unsigned int bufferSize,
	const unsigned int assetBufferSize,
	const unsigned int assetCount,
	const uint64_t nextSeq,
	const uint64_t firstSeq = 0,
	const uint64_t lastSeq = 0,
	const map<string, int> *counts = nullptr);

// Helper to print individual components and details
void printProbeHelper(xmlTextWriterPtr writer, Component *component);
void printDataItem(xmlTextWriterPtr writer, DataItem *dataItem);


// Add attributes to an xml element
void addDeviceStream(xmlTextWriterPtr writer, const Device *device);
void addComponentStream(xmlTextWriterPtr writer, const Component *component);
void addCategory(xmlTextWriterPtr writer, DataItem::ECategory category);
void addSimpleElement(
	xmlTextWriterPtr writer,
	const std::string &element,
	const std::string &body,
	const std::map<std::string, std::string> *attributes = nullptr);

void addAttributes(xmlTextWriterPtr writer, const std::map<std::string, std::string> &attributes);
void addAttributes(xmlTextWriterPtr writer, const AttributeList &attributes);

void addEvent(xmlTextWriterPtr writer, ComponentEvent *result);

// Asset printing
void printCuttingToolValue(
	xmlTextWriterPtr writer,
	CuttingToolPtr tool,
	const char *value,
	std::set<string> *remaining = nullptr);
void printCuttingToolValue(
	xmlTextWriterPtr writer,
	CuttingItemPtr item,
	const char *value,
	std::set<string> *remaining = nullptr);
void printCuttingToolValue(xmlTextWriterPtr writer, CuttingToolValuePtr value);
void printCuttingToolItem(xmlTextWriterPtr writer, CuttingItemPtr item);
void printAssetNode(xmlTextWriterPtr writer, Asset *asset);

};


void XmlPrinter::addDevicesNamespace(
	const std::string &urn,
	const std::string &location,
	const std::string &prefix)
{
	pair<string, SchemaNamespace> item;
	item.second.mUrn = urn;
	item.second.mSchemaLocation = location;
	item.first = prefix;

	g_devicesNamespaces.insert(item);
}


void XmlPrinter::clearDevicesNamespaces()
{
	g_devicesNamespaces.clear();
}


string XmlPrinter::getDevicesUrn(const std::string &prefix)
{
	auto ns = g_devicesNamespaces.find(prefix);
	if (ns != g_devicesNamespaces.end())
		return ns->second.mUrn;
	else
		return "";
}


string XmlPrinter::getDevicesLocation(const std::string &prefix)
{
	auto ns = g_devicesNamespaces.find(prefix);
	if (ns != g_devicesNamespaces.end())
		return ns->second.mSchemaLocation;
	else
		return "";
}


void XmlPrinter::addErrorNamespace(
	const std::string &urn,
	const std::string &location,
	const std::string &prefix)
{
	pair<string, SchemaNamespace> item;
	item.second.mUrn = urn;
	item.second.mSchemaLocation = location;
	item.first = prefix;

	g_errorNamespaces.insert(item);
}


void XmlPrinter::clearErrorNamespaces()
{
	g_errorNamespaces.clear();
}


string XmlPrinter::getErrorUrn(const std::string &prefix)
{
	auto ns = g_errorNamespaces.find(prefix);
	if (ns != g_errorNamespaces.end())
		return ns->second.mUrn;
	else
		return "";
}


string XmlPrinter::getErrorLocation(const std::string &prefix)
{
	auto ns = g_errorNamespaces.find(prefix);
	if (ns != g_errorNamespaces.end())
		return ns->second.mSchemaLocation;
	else
		return "";
}


void XmlPrinter::addStreamsNamespace(
	const std::string &urn,
	const std::string &location,
	const std::string &prefix)
{
	pair<string, SchemaNamespace> item;
	item.second.mUrn = urn;
	item.second.mSchemaLocation = location;
	item.first = prefix;

	g_streamsNamespaces.insert(item);
}


void XmlPrinter::clearStreamsNamespaces()
{
	g_streamsNamespaces.clear();
}


void XmlPrinter::setSchemaVersion(const std::string &version)
{
	g_schemaVersion = version;
}


const std::string &XmlPrinter::getSchemaVersion()
{
	return g_schemaVersion;
}


string XmlPrinter::getStreamsUrn(const std::string &prefix)
{
	auto ns = g_streamsNamespaces.find(prefix);
	if (ns != g_streamsNamespaces.end())
		return ns->second.mUrn;
	else
		return "";
}


string XmlPrinter::getStreamsLocation(const std::string &prefix)
{
	auto ns = g_streamsNamespaces.find(prefix);
	if (ns != g_streamsNamespaces.end())
		return ns->second.mSchemaLocation;
	else
		return "";
}


void XmlPrinter::addAssetsNamespace(
	const std::string &urn,
	const std::string &location,
	const std::string &prefix)
{
	pair<string, SchemaNamespace> item;
	item.second.mUrn = urn;
	item.second.mSchemaLocation = location;
	item.first = prefix;

	g_assetsNamespaces.insert(item);
}


void XmlPrinter::clearAssetsNamespaces()
{
	g_assetsNamespaces.clear();
}


string XmlPrinter::getAssetsUrn(const std::string &prefix)
{
	auto ns = g_assetsNamespaces.find(prefix);
	if (ns != g_assetsNamespaces.end())
		return ns->second.mUrn;
	else
		return "";
}


string XmlPrinter::getAssetsLocation(const std::string &prefix)
{
	auto ns = g_assetsNamespaces.find(prefix);
	if (ns != g_assetsNamespaces.end())
		return ns->second.mSchemaLocation;
	else
		return "";
}


void XmlPrinter::setStreamStyle(const std::string &style)
{
	g_streamsStyle = style;
}


void XmlPrinter::setDevicesStyle(const std::string &style)
{
	g_devicesStyle = style;
}


void XmlPrinter::setErrorStyle(const std::string &style)
{
	g_errorStyle = style;
}


void XmlPrinter::setAssetsStyle(const std::string &style)
{
	g_assetsStyle = style;
}


string XmlPrinter::printError(
	const unsigned int instanceId,
	const unsigned int bufferSize,
	const uint64_t nextSeq,
	const string &errorCode,
	const string &errorText )
{
	xmlTextWriterPtr writer = nullptr;
	xmlBufferPtr buf = nullptr;
	string ret;

	try
	{
		THROW_IF_XML2_NULL(buf = xmlBufferCreate());
		THROW_IF_XML2_NULL(writer = xmlNewTextWriterMemory(buf, 0));
		THROW_IF_XML2_ERROR(xmlTextWriterSetIndent(writer, 1));
		THROW_IF_XML2_ERROR(xmlTextWriterSetIndentString(writer, BAD_CAST "  "));

		initXmlDoc(
			writer,
			eERROR,
			instanceId,
			bufferSize,
			0,
			0,
			nextSeq,
			nextSeq - 1);


		THROW_IF_XML2_ERROR(xmlTextWriterStartElement(writer, BAD_CAST "Errors"));
		THROW_IF_XML2_ERROR(xmlTextWriterStartElement(writer, BAD_CAST "Error"));
		THROW_IF_XML2_ERROR(xmlTextWriterWriteAttribute(writer, BAD_CAST "errorCode",
							BAD_CAST errorCode.c_str()));
		auto text = xmlEncodeEntitiesReentrant(nullptr, BAD_CAST errorText.c_str());
		THROW_IF_XML2_ERROR(xmlTextWriterWriteRaw(writer, text));
		xmlFree(text); text = nullptr;

		THROW_IF_XML2_ERROR(xmlTextWriterEndElement(writer)); // Error
		THROW_IF_XML2_ERROR(xmlTextWriterEndElement(writer)); // Errors
		THROW_IF_XML2_ERROR(xmlTextWriterEndElement(writer)); // MTConnectError
		THROW_IF_XML2_ERROR(xmlTextWriterEndDocument(writer));

		// Cleanup
		xmlFreeTextWriter(writer); writer = nullptr;
		ret = (string)((char *) buf->content);
		xmlBufferFree(buf); buf = nullptr;
	}
	catch (string error)
	{
		if (buf)
		{
			xmlBufferFree(buf);
			buf = nullptr;
		}

		if (writer)
		{
			xmlFreeTextWriter(writer);
			writer = nullptr;
		}

		g_logger << dlib::LERROR << "printError: " << error;
	}
	catch (...)
	{
		if (buf)
		{
			xmlBufferFree(buf);
			buf = nullptr;
		}

		if (writer)
		{
			xmlFreeTextWriter(writer);
			writer = nullptr;
		}

		g_logger << dlib::LERROR << "printError: unknown error";
	}

	return ret;
}


string XmlPrinter::printProbe(
	const unsigned int instanceId,
	const unsigned int bufferSize,
	const uint64_t nextSeq,
	const unsigned int assetBufferSize,
	const unsigned int assetCount,
	const vector<Device *> &deviceList,
	const std::map<std::string, int> *count )
{
	xmlTextWriterPtr writer = nullptr;
	xmlBufferPtr buf = nullptr;
	string ret;

	try
	{
		THROW_IF_XML2_NULL(buf = xmlBufferCreate());
		THROW_IF_XML2_NULL(writer = xmlNewTextWriterMemory(buf, 0));
		THROW_IF_XML2_ERROR(xmlTextWriterSetIndent(writer, 1));
		THROW_IF_XML2_ERROR(xmlTextWriterSetIndentString(writer, BAD_CAST "  "));

		initXmlDoc(
			writer,
			eDEVICES,
			instanceId,
			bufferSize,
			assetBufferSize,
			assetCount,
			nextSeq,
			0,
			nextSeq - 1,
			count);

		THROW_IF_XML2_ERROR(xmlTextWriterStartElement(writer, BAD_CAST "Devices"));

		for (const auto dev : deviceList)
		{
			THROW_IF_XML2_ERROR(xmlTextWriterStartElement(writer, BAD_CAST "Device"));
			printProbeHelper(writer, dev);
			THROW_IF_XML2_ERROR(xmlTextWriterEndElement(writer)); // Device
		}

		THROW_IF_XML2_ERROR(xmlTextWriterEndElement(writer)); // Devices
		THROW_IF_XML2_ERROR(xmlTextWriterEndElement(writer)); // MTConnectDevices
		THROW_IF_XML2_ERROR(xmlTextWriterEndDocument(writer));

		xmlFreeTextWriter(writer); writer = nullptr;
		ret = (string)((char *) buf->content);
		xmlBufferFree(buf); buf = nullptr;
	}
	catch (string error)
	{
		if (buf)
		{
			xmlBufferFree(buf);
			buf = nullptr;
		}

		if (writer)
		{
			xmlFreeTextWriter(writer);
			writer = nullptr;
		}

		g_logger << dlib::LERROR << "printProbe: " << error;
	}
	catch (...)
	{
		if (buf)
		{
			xmlBufferFree(buf);
			buf = nullptr;
		}

		if (writer)
		{
			xmlFreeTextWriter(writer);
			writer = nullptr;
		}

		g_logger << dlib::LERROR << "printProbe: unknown error";
	}

	return ret;
}


void XmlPrinter::printProbeHelper(xmlTextWriterPtr writer, Component *component)
{
	addAttributes(writer, component->getAttributes());

	const auto &desc = component->getDescription();
	const auto &body = component->getDescriptionBody();

	if (desc.size() > 0 || !body.empty())
		addSimpleElement(writer, "Description", body, &desc);

	if (!component->getConfiguration().empty())
	{
		THROW_IF_XML2_ERROR(xmlTextWriterStartElement(writer, BAD_CAST "Configuration"));
		THROW_IF_XML2_ERROR(xmlTextWriterWriteRaw(writer, BAD_CAST component->getConfiguration().c_str()));
		THROW_IF_XML2_ERROR(xmlTextWriterEndElement(writer)); // Configuration
	}

	auto datum = component->getDataItems();

	if (datum.size() > 0)
	{
		THROW_IF_XML2_ERROR(xmlTextWriterStartElement(writer, BAD_CAST "DataItems"));

		for (const auto data : datum)
			printDataItem(writer, data);

		THROW_IF_XML2_ERROR(xmlTextWriterEndElement(writer)); // DataItems
	}

	const auto children = component->getChildren();

	if (children.size() > 0)
	{
		THROW_IF_XML2_ERROR(xmlTextWriterStartElement(writer, BAD_CAST "Components"));

		for (const auto &child : children)
		{
			xmlChar *name = nullptr;
			if (!child->getPrefix().empty())
			{
				const auto ns = g_devicesNamespaces.find(child->getPrefix());
				if (ns != g_devicesNamespaces.end())
					name = BAD_CAST child->getPrefixedClass().c_str();
			}

			if (!name)
				name = BAD_CAST child->getClass().c_str();

			THROW_IF_XML2_ERROR(xmlTextWriterStartElement(writer, name));

			printProbeHelper(writer, child);
			THROW_IF_XML2_ERROR(xmlTextWriterEndElement(writer)); // Component
		}

		THROW_IF_XML2_ERROR(xmlTextWriterEndElement(writer)); // Components
	}

	if (component->getCompositions().size() > 0)
	{
		THROW_IF_XML2_ERROR(xmlTextWriterStartElement(writer, BAD_CAST "Compositions"));

		for (auto comp : component->getCompositions())
		{
			THROW_IF_XML2_ERROR(xmlTextWriterStartElement(writer, BAD_CAST "Composition"));
			addAttributes(writer, comp->getAttributes());
			const Composition::Description *desc = comp->getDescription();

			if (desc)
				addSimpleElement(writer, "Description", desc->getBody(), &desc->getAttributes());

			THROW_IF_XML2_ERROR(xmlTextWriterEndElement(writer)); // Composition
		}

		THROW_IF_XML2_ERROR(xmlTextWriterEndElement(writer)); // Compositions
	}

	if (component->getReferences().size() > 0)
	{
		THROW_IF_XML2_ERROR(xmlTextWriterStartElement(writer, BAD_CAST "References"));

		for (const auto &ref : component->getReferences())
		{
			if (g_schemaVersion >= "1.4")
			{
				if (ref.m_type == Component::Reference::DATA_ITEM)
				{
					THROW_IF_XML2_ERROR(xmlTextWriterStartElement(writer, BAD_CAST "DataItemRef"));
				}
				else if (ref.m_type == Component::Reference::COMPONENT)
				{
					THROW_IF_XML2_ERROR(xmlTextWriterStartElement(writer, BAD_CAST "ComponentRef"));
				}
				else
				{
					continue;
				}
		
				THROW_IF_XML2_ERROR(xmlTextWriterWriteAttribute(writer, BAD_CAST "idRef", BAD_CAST ref.m_id.c_str()));
			}
			else if (ref.m_type == Component::Reference::DATA_ITEM)
			{
				THROW_IF_XML2_ERROR(xmlTextWriterStartElement(writer, BAD_CAST "Reference"));
				THROW_IF_XML2_ERROR(xmlTextWriterWriteAttribute(writer, BAD_CAST "dataItemId", BAD_CAST ref.m_id.c_str()));
			}
			else
			{
				continue;
			}

			if (ref.m_name.length() > 0)
			{
				THROW_IF_XML2_ERROR(xmlTextWriterWriteAttribute(writer, BAD_CAST "name", BAD_CAST ref.m_name.c_str()));
			}

			THROW_IF_XML2_ERROR(xmlTextWriterEndElement(writer)); // Reference
		}

		THROW_IF_XML2_ERROR(xmlTextWriterEndElement(writer)); // References
	}
}


void XmlPrinter::printDataItem(xmlTextWriterPtr writer, DataItem *dataItem)
{
	THROW_IF_XML2_ERROR(xmlTextWriterStartElement(writer, BAD_CAST "DataItem"));

	addAttributes(writer, dataItem->getAttributes());

	if (!dataItem->getSource().empty() ||
	  !dataItem->getSourceDataItemId().empty() ||
	  !dataItem->getSourceComponentId().empty() ||
	  !dataItem->getSourceCompositionId().empty())
	{
		map<string,string> attributes;

		if (!dataItem->getSourceDataItemId().empty())
			attributes["dataItemId"] = dataItem->getSourceDataItemId();
		if (!dataItem->getSourceComponentId().empty())
			attributes["componentId"] = dataItem->getSourceComponentId();
		if (!dataItem->getSourceCompositionId().empty())
			attributes["compositionId"] = dataItem->getSourceCompositionId();

			addSimpleElement(writer, "Source", dataItem->getSource(), &attributes);
	}

	if (dataItem->hasConstraints())
	{
		THROW_IF_XML2_ERROR(xmlTextWriterStartElement(writer, BAD_CAST "Constraints"));

		auto s = dataItem->getMaximum();

		if (!s.empty())
			addSimpleElement(writer, "Maximum", s);

		s = dataItem->getMinimum();

		if (!s.empty())
			addSimpleElement(writer, "Minimum", s);

		const auto &values = dataItem->getConstrainedValues();
		for (const auto &value : values)
			addSimpleElement(writer, "Value", value);

		THROW_IF_XML2_ERROR(xmlTextWriterEndElement(writer)); // Constraints
	}

	if (dataItem->hasMinimumDelta() || dataItem->hasMinimumPeriod())
	{
		THROW_IF_XML2_ERROR(xmlTextWriterStartElement(writer, BAD_CAST "Filters"));

		if (dataItem->hasMinimumDelta())
		{
			map<string, string> attributes;
			auto value = floatToString(dataItem->getFilterValue());
			attributes["type"] = "MINIMUM_DELTA";
			addSimpleElement(writer, "Filter", value, &attributes);
		}

		if (dataItem->hasMinimumPeriod())
		{
			map<string, string> attributes;
			auto value = floatToString(dataItem->getFilterPeriod());
			attributes["type"] = "PERIOD";
			addSimpleElement(writer, "Filter", value, &attributes);
		}

		THROW_IF_XML2_ERROR(xmlTextWriterEndElement(writer)); // Filters
	}

	if (dataItem->hasInitialValue())
		addSimpleElement(writer, "InitialValue", dataItem->getInitialValue());

	if (dataItem->hasResetTrigger())
		addSimpleElement(writer, "ResetTrigger", dataItem->getResetTrigger());

	THROW_IF_XML2_ERROR(xmlTextWriterEndElement(writer)); // DataItem
}


typedef bool (*EventComparer)(ComponentEventPtr &aE1, ComponentEventPtr &aE2);


static bool EventCompare(ComponentEventPtr &aE1, ComponentEventPtr &aE2)
{
	return aE1 < aE2;
}


string XmlPrinter::printSample(
	const unsigned int instanceId,
	const unsigned int bufferSize,
	const uint64_t nextSeq,
	const uint64_t firstSeq,
	const uint64_t lastSeq,
	ComponentEventPtrArray &results )
{
	xmlTextWriterPtr writer(nullptr);
	xmlBufferPtr buf(nullptr);
	string ret;

	try
	{
		THROW_IF_XML2_NULL(buf = xmlBufferCreate());
		THROW_IF_XML2_NULL(writer = xmlNewTextWriterMemory(buf, 0));
		THROW_IF_XML2_ERROR(xmlTextWriterSetIndent(writer, 1));
		THROW_IF_XML2_ERROR(xmlTextWriterSetIndentString(writer, BAD_CAST "  "));

		initXmlDoc(
			writer,
			eSTREAMS,
			instanceId,
			bufferSize,
			0,
			0,
			nextSeq,
			firstSeq,
			lastSeq);

		THROW_IF_XML2_ERROR(xmlTextWriterStartElement(writer, BAD_CAST "Streams"));

		// Sort the vector by category.
		if (results.size() > 1)
			dlib::qsort_array<ComponentEventPtrArray, EventComparer>(results, 0ul, results.size() - 1ul,
				EventCompare);

		Device *lastDevice = nullptr;
		Component *lastComponent = nullptr;
		int lastCategory = -1;

		for (auto i = 0ul; i < results.size(); i++)
		{
			auto result = results[i];
			const auto dataItem = result->getDataItem();
			const auto component = dataItem->getComponent();
			const auto device = component->getDevice();

			if (device != lastDevice)
			{
				if (lastDevice)
					THROW_IF_XML2_ERROR(xmlTextWriterEndElement(writer)); // DeviceStream

				lastDevice = device;

				if (lastComponent)
					THROW_IF_XML2_ERROR(xmlTextWriterEndElement(writer)); // ComponentStream

				lastComponent = nullptr;

				if (lastCategory != -1)
					THROW_IF_XML2_ERROR(xmlTextWriterEndElement(writer)); // Category

				lastCategory = -1;
				addDeviceStream(writer, device);
			}

			if (component != lastComponent)
			{
				if (lastComponent)
					THROW_IF_XML2_ERROR(xmlTextWriterEndElement(writer)); // ComponentStream

				lastComponent = component;

				if (lastCategory != -1)
					THROW_IF_XML2_ERROR(xmlTextWriterEndElement(writer)); // Category

				lastCategory = -1;
				addComponentStream(writer, component);
			}

			if (lastCategory != dataItem->getCategory())
			{
				if (lastCategory != -1)
					THROW_IF_XML2_ERROR(xmlTextWriterEndElement(writer)); // Category

				lastCategory = dataItem->getCategory();
				addCategory(writer, dataItem->getCategory());
			}

			addEvent(writer, result);
		}

		if (lastCategory != -1)
			THROW_IF_XML2_ERROR(xmlTextWriterEndElement(writer)); // Category

		if (lastDevice)
			THROW_IF_XML2_ERROR(xmlTextWriterEndElement(writer)); // DeviceStream

		if (lastComponent)
			THROW_IF_XML2_ERROR(xmlTextWriterEndElement(writer)); // ComponentStream

		THROW_IF_XML2_ERROR(xmlTextWriterEndElement(writer)); // Streams
		THROW_IF_XML2_ERROR(xmlTextWriterEndElement(writer)); // MTConnectStreams
		THROW_IF_XML2_ERROR(xmlTextWriterEndDocument(writer));

		xmlFreeTextWriter(writer); writer = nullptr;
		ret = (string)((char *) buf->content);
		xmlBufferFree(buf); buf = nullptr;
	}
	catch (string error)
	{
		if (buf)
		{
			xmlBufferFree(buf);
			buf = nullptr;
		}

		if (writer)
		{
			xmlFreeTextWriter(writer);
			writer = nullptr;
		}

		g_logger << dlib::LERROR << "printProbe: " << error;
	}
	catch (...)
	{
		if (buf)
		{
			xmlBufferFree(buf);
			buf = nullptr;
		}

		if (writer)
		{
			xmlFreeTextWriter(writer);
			writer = nullptr;
		}

		g_logger << dlib::LERROR << "printProbe: unknown error";
	}

	return ret;
}


string XmlPrinter::printAssets(
	const unsigned int instanceId,
	const unsigned int bufferSize,
	const unsigned int assetCount,
	std::vector<AssetPtr> const &assets)
{
	xmlTextWriterPtr writer = nullptr;
	xmlBufferPtr buf = nullptr;
	string ret;

	try
	{
		THROW_IF_XML2_NULL(buf = xmlBufferCreate());
		THROW_IF_XML2_NULL(writer = xmlNewTextWriterMemory(buf, 0));
		THROW_IF_XML2_ERROR(xmlTextWriterSetIndent(writer, 1));
		THROW_IF_XML2_ERROR(xmlTextWriterSetIndentString(writer, BAD_CAST "  "));

		initXmlDoc(writer, eASSETS, instanceId, 0u, bufferSize, assetCount, 0ull);

		THROW_IF_XML2_ERROR(xmlTextWriterStartElement(writer, BAD_CAST "Assets"));

		for (const auto asset : assets)
		{
			if (asset->getType() == "CuttingTool" || asset->getType() == "CuttingToolArchetype")
			{
				THROW_IF_XML2_ERROR(xmlTextWriterWriteRaw(writer, BAD_CAST asset->getContent().c_str()));
			}
			else
			{
				printAssetNode(writer, asset);
				THROW_IF_XML2_ERROR(xmlTextWriterWriteRaw(writer, BAD_CAST asset->getContent().c_str()));
				THROW_IF_XML2_ERROR(xmlTextWriterEndElement(writer));
			}
		}

		THROW_IF_XML2_ERROR(xmlTextWriterEndElement(writer)); // Assets
		THROW_IF_XML2_ERROR(xmlTextWriterEndElement(writer)); // MTConnectAssets

		xmlFreeTextWriter(writer); writer = nullptr;
		ret = (string)((char *) buf->content);
		xmlBufferFree(buf); buf = nullptr;
	}
	catch (string error)
	{
		if (buf)
		{
			xmlBufferFree(buf);
			buf = nullptr;
		}

		if (writer)
		{
			xmlFreeTextWriter(writer);
			writer = nullptr;
		}

		g_logger << dlib::LERROR << "printProbe: " << error;
	}
	catch (...)
	{
		if (buf)
		{
			xmlBufferFree(buf);
			buf = nullptr;
		}

		if (writer)
		{
			xmlFreeTextWriter(writer);
			writer = nullptr;
		}

		g_logger << dlib::LERROR << "printProbe: unknown error";
	}

	return ret;
}


void XmlPrinter::printAssetNode(xmlTextWriterPtr writer, Asset *asset)
{
	// TODO: Check if cutting tool or archetype - should be in type
	THROW_IF_XML2_ERROR(xmlTextWriterStartElement(writer, BAD_CAST asset->getType().c_str()));

	addAttributes(writer, asset->getIdentity());

	// Add the timestamp and device uuid fields.
	THROW_IF_XML2_ERROR(xmlTextWriterWriteAttribute(writer,
		BAD_CAST "timestamp",
		BAD_CAST asset->getTimestamp().c_str()));
	THROW_IF_XML2_ERROR(xmlTextWriterWriteAttribute(writer,
		BAD_CAST "deviceUuid",
		BAD_CAST asset->getDeviceUuid().c_str()));
	THROW_IF_XML2_ERROR(xmlTextWriterWriteAttribute(writer,
		BAD_CAST "assetId",
		BAD_CAST asset->getAssetId().c_str()));

	if (asset->isRemoved())
	{
		THROW_IF_XML2_ERROR(xmlTextWriterWriteAttribute(writer,
			BAD_CAST "removed",
			BAD_CAST "true"));
	}

	if (!asset->getArchetype().empty())
		addSimpleElement(writer, "AssetArchetypeRef", "", &asset->getArchetype());

	if (!asset->getDescription().empty())
	{
		const auto &body = asset->getDescription();
		addSimpleElement(writer, "Description", body, nullptr);
	}
}


void XmlPrinter::addDeviceStream(xmlTextWriterPtr writer, const Device *device)
{
	THROW_IF_XML2_ERROR(xmlTextWriterStartElement(writer, BAD_CAST "DeviceStream"));
	THROW_IF_XML2_ERROR(xmlTextWriterWriteAttribute(writer, BAD_CAST "name",
		BAD_CAST device->getName().c_str()));
	THROW_IF_XML2_ERROR(xmlTextWriterWriteAttribute(writer, BAD_CAST "uuid",
		BAD_CAST device->getUuid().c_str()));
}


void XmlPrinter::addComponentStream(xmlTextWriterPtr writer, const Component *component)
{
	THROW_IF_XML2_ERROR(xmlTextWriterStartElement(writer, BAD_CAST "ComponentStream"));
	THROW_IF_XML2_ERROR(xmlTextWriterWriteAttribute(writer, BAD_CAST "component",
		BAD_CAST component->getClass().c_str()));
	THROW_IF_XML2_ERROR(xmlTextWriterWriteAttribute(writer, BAD_CAST "name",
		BAD_CAST component->getName().c_str()));
	THROW_IF_XML2_ERROR(xmlTextWriterWriteAttribute(writer, BAD_CAST "componentId",
		BAD_CAST component->getId().c_str()));
}


void XmlPrinter::addCategory(xmlTextWriterPtr writer, DataItem::ECategory category)
{
	switch (category)
	{
	case DataItem::SAMPLE:
		THROW_IF_XML2_ERROR(xmlTextWriterStartElement(writer, BAD_CAST "Samples"));
		break;

	case DataItem::EVENT:
		THROW_IF_XML2_ERROR(xmlTextWriterStartElement(writer, BAD_CAST "Events"));
		break;

	case DataItem::CONDITION:
		THROW_IF_XML2_ERROR(xmlTextWriterStartElement(writer, BAD_CAST "Condition"));
		break;
	}

}


void XmlPrinter::addEvent(xmlTextWriterPtr writer, ComponentEvent *result)
{
	auto dataItem = result->getDataItem();

	if (dataItem->isCondition())
	{
		THROW_IF_XML2_ERROR(xmlTextWriterStartElement(writer, BAD_CAST result->getLevelString().c_str()));
	}
	else
	{
		xmlChar *element = nullptr;

		if (!dataItem->getPrefix().empty())
		{
			auto ns = g_streamsNamespaces.find(dataItem->getPrefix());
			if (ns != g_streamsNamespaces.end())
				element = BAD_CAST dataItem->getPrefixedElementName().c_str();
		}

		if (!element)
			element = BAD_CAST dataItem->getElementName().c_str();

		THROW_IF_XML2_ERROR(xmlTextWriterStartElement(writer, element));
	}

	addAttributes(writer, result->getAttributes());

	if (result->isTimeSeries() && result->getValue() != "UNAVAILABLE")
	{
		ostringstream ostr;
		ostr.precision(6);
		const auto &v = result->getTimeSeries();

		for (auto &e : v)
			ostr << e << ' ';

		string str = ostr.str();
		THROW_IF_XML2_ERROR(xmlTextWriterWriteString(writer, BAD_CAST str.c_str()));
	}
	else if (result->isDataSet() && result->getValue() != "UNAVAILABLE")
	{
		ostringstream ostr;
		const DataSet &set = result->getDataSet();
		for (auto &e : set)
			ostr << e.first << ':' << e.second << ' ';

		string str = ostr.str();
		THROW_IF_XML2_ERROR(xmlTextWriterWriteString(writer, BAD_CAST str.c_str()));
	}
<<<<<<< HEAD
  else if (result->isDataSet() && result->getValue() != "UNAVAILABLE")
  {
    ostringstream ostr;
    const DataSet &set = result->getDataSet();
    for (auto &e : set)
      ostr << e.first << '=' << e.second << ' ';
    
    string str = ostr.str();
    THROW_IF_XML2_ERROR(xmlTextWriterWriteString(writer, BAD_CAST str.c_str()));
  }
=======
>>>>>>> 48a675f1
	else if (!result->getValue().empty())
	{
		auto text = xmlEncodeEntitiesReentrant(nullptr, BAD_CAST result->getValue().c_str());
		THROW_IF_XML2_ERROR(xmlTextWriterWriteRaw(writer, text));
		xmlFree(text); text = nullptr;
	}

	THROW_IF_XML2_ERROR(xmlTextWriterEndElement(writer)); // Streams
}


void XmlPrinter::addAttributes(xmlTextWriterPtr writer, const std::map<string, string> &attributes)
{
	for (const auto &attr : attributes)
	{
		THROW_IF_XML2_ERROR(xmlTextWriterWriteAttribute(writer, BAD_CAST attr.first.c_str(),
			BAD_CAST attr.second.c_str()));
	}
}


void XmlPrinter::addAttributes(xmlTextWriterPtr writer, const AttributeList &attributes)
{
	for (const auto & attr : attributes)
	{
		THROW_IF_XML2_ERROR(xmlTextWriterWriteAttribute(writer, BAD_CAST attr.first,
			BAD_CAST attr.second.c_str()));
	}
}


void XmlPrinter::initXmlDoc(
	xmlTextWriterPtr writer,
	EDocumentType aType,
	const unsigned int instanceId,
	const unsigned int bufferSize,
	const unsigned int assetBufferSize,
	const unsigned int assetCount,
	const uint64_t nextSeq,
	const uint64_t firstSeq,
	const uint64_t lastSeq,
	const map<string, int> *count )
{
	THROW_IF_XML2_ERROR(xmlTextWriterStartDocument(writer, nullptr, "UTF-8", nullptr));

	// TODO: Cache the locations and header attributes.
	// Write the root element
	string xmlType, style;
	map<string, SchemaNamespace> *namespaces;

	switch (aType)
	{
	case eERROR:
		namespaces = &g_errorNamespaces;
		style = g_errorStyle;
		xmlType = "Error";
		break;

	case eSTREAMS:
		namespaces = &g_streamsNamespaces;
		style = g_streamsStyle;
		xmlType = "Streams";
		break;

	case eDEVICES:
		namespaces = &g_devicesNamespaces;
		style = g_devicesStyle;
		xmlType = "Devices";
		break;

	case eASSETS:
		namespaces = &g_assetsNamespaces;
		style = g_assetsStyle;
		xmlType = "Assets";
		break;
	}

	if (!style.empty())
	{
		string pi = "xml-stylesheet type=\"text/xsl\" href=\"" + style + '"';
		THROW_IF_XML2_ERROR(xmlTextWriterStartPI(writer, BAD_CAST pi.c_str()));
		THROW_IF_XML2_ERROR(xmlTextWriterEndPI(writer));
	}

	string rootName = "MTConnect" + xmlType;
	string xmlns = "urn:mtconnect.org:" + rootName + ":" + g_schemaVersion;
	string location;

	THROW_IF_XML2_ERROR(xmlTextWriterStartElement(writer, BAD_CAST rootName.c_str()));

	// Always make the default namespace and the m: namespace MTConnect default.
	THROW_IF_XML2_ERROR(xmlTextWriterWriteAttribute(writer,
		BAD_CAST "xmlns:m",
		BAD_CAST xmlns.c_str()));
	THROW_IF_XML2_ERROR(xmlTextWriterWriteAttribute(writer,
		BAD_CAST "xmlns",
		BAD_CAST xmlns.c_str()));

	// Alwats add the xsi namespace
	THROW_IF_XML2_ERROR(xmlTextWriterWriteAttribute(writer,
		BAD_CAST "xmlns:xsi",
		BAD_CAST "http://www.w3.org/2001/XMLSchema-instance"));

	string mtcLocation;

	// Add in the other namespaces if they exist
	for (const auto ns : *namespaces)
	{
		// Skip the mtconnect ns (always m)
		if (ns.first != "m")
		{
			string attr = "xmlns:" + ns.first;
			THROW_IF_XML2_ERROR(xmlTextWriterWriteAttribute(writer,
				BAD_CAST attr.c_str(),
				BAD_CAST ns.second.mUrn.c_str()));

			if (location.empty() && !ns.second.mSchemaLocation.empty())
			{
				// Always take the first location. There should only be one location!
				location = ns.second.mUrn + " " + ns.second.mSchemaLocation;
			}
		}
		else if (!ns.second.mSchemaLocation.empty())
		{
			// This is the mtconnect namespace
			mtcLocation = xmlns + " " + ns.second.mSchemaLocation;
		}
	}

	// Write the schema location
	if (location.empty() && !mtcLocation.empty())
		location = mtcLocation;
	else if (location.empty())
		location = xmlns + " http://schemas.mtconnect.org/schemas/" + rootName + "_" + g_schemaVersion + ".xsd";


	THROW_IF_XML2_ERROR(xmlTextWriterWriteAttribute(writer,
		BAD_CAST "xsi:schemaLocation",
		BAD_CAST location.c_str()));


	// Create the header
	THROW_IF_XML2_ERROR(xmlTextWriterStartElement(writer, BAD_CAST "Header"));
	THROW_IF_XML2_ERROR(xmlTextWriterWriteAttribute(writer, BAD_CAST "creationTime",
		BAD_CAST getCurrentTime(GMT).c_str()));

	static std::string sHostname;

	if (sHostname.empty())
	{
		if (dlib::get_local_hostname(sHostname))
			sHostname = "localhost";
	}

	THROW_IF_XML2_ERROR(xmlTextWriterWriteAttribute(writer, BAD_CAST "sender",
		BAD_CAST sHostname.c_str()));
	THROW_IF_XML2_ERROR(xmlTextWriterWriteAttribute(writer, BAD_CAST "instanceId",
		BAD_CAST intToString(instanceId).c_str()));
	char version[32] = {0};
	sprintf(version, "%d.%d.%d.%d", AGENT_VERSION_MAJOR, AGENT_VERSION_MINOR, AGENT_VERSION_PATCH,
		AGENT_VERSION_BUILD);
	THROW_IF_XML2_ERROR(xmlTextWriterWriteAttribute(writer, BAD_CAST "version", BAD_CAST version));

	if (aType == eASSETS || aType == eDEVICES)
	{
		THROW_IF_XML2_ERROR(xmlTextWriterWriteAttribute(writer, BAD_CAST "assetBufferSize",
			BAD_CAST intToString(assetBufferSize).c_str()));
		THROW_IF_XML2_ERROR(xmlTextWriterWriteAttribute(writer, BAD_CAST "assetCount",
			BAD_CAST int64ToString(assetCount).c_str()));
	}

	if (aType == eDEVICES || aType == eERROR)
	{
		THROW_IF_XML2_ERROR(xmlTextWriterWriteAttribute(writer, BAD_CAST "bufferSize",
			BAD_CAST intToString(bufferSize).c_str()));
	}

	if (aType == eSTREAMS)
	{
		// Add additional attribtues for streams
		THROW_IF_XML2_ERROR(xmlTextWriterWriteAttribute(writer, BAD_CAST "bufferSize",
			BAD_CAST intToString(bufferSize).c_str()));
		THROW_IF_XML2_ERROR(xmlTextWriterWriteAttribute(writer, BAD_CAST "nextSequence",
			BAD_CAST int64ToString(nextSeq).c_str()));
		THROW_IF_XML2_ERROR(xmlTextWriterWriteAttribute(writer, BAD_CAST  "firstSequence",
			BAD_CAST int64ToString(firstSeq).c_str()));
		THROW_IF_XML2_ERROR(xmlTextWriterWriteAttribute(writer, BAD_CAST "lastSequence",
			BAD_CAST int64ToString(lastSeq).c_str()));
	}

	if (aType == eDEVICES && count && count->size() > 0)
	{
		THROW_IF_XML2_ERROR(xmlTextWriterStartElement(writer, BAD_CAST "AssetCounts"));

		for (const auto &pair : *count)
		{
			THROW_IF_XML2_ERROR(xmlTextWriterStartElement(writer, BAD_CAST "AssetCount"));
			THROW_IF_XML2_ERROR(xmlTextWriterWriteAttribute(writer, BAD_CAST "assetType",
				BAD_CAST pair.first.c_str()));
			THROW_IF_XML2_ERROR(xmlTextWriterWriteString(writer,
				BAD_CAST int64ToString(pair.second).c_str()));
			THROW_IF_XML2_ERROR(xmlTextWriterEndElement(writer));
		}

		THROW_IF_XML2_ERROR(xmlTextWriterEndElement(writer));
	}

	THROW_IF_XML2_ERROR(xmlTextWriterEndElement(writer));
}


void XmlPrinter::addSimpleElement(
	xmlTextWriterPtr writer,
	const string &element,
	const string &body,
	const map<string, string> *attributes)
{
	THROW_IF_XML2_ERROR(xmlTextWriterStartElement(writer, BAD_CAST element.c_str()));

	if (attributes && attributes->size() > 0)
		addAttributes(writer, *attributes);

	if (!body.empty())
	{
		auto text = xmlEncodeEntitiesReentrant(nullptr, BAD_CAST body.c_str());
		THROW_IF_XML2_ERROR(xmlTextWriterWriteRaw(writer, text));
		xmlFree(text); text = nullptr;
	}

	THROW_IF_XML2_ERROR(xmlTextWriterEndElement(writer)); // Element
}


// Cutting tools
void XmlPrinter::printCuttingToolValue(xmlTextWriterPtr writer, CuttingToolValuePtr value)
{
	THROW_IF_XML2_ERROR(xmlTextWriterStartElement(writer, BAD_CAST value->m_key.c_str()));

	for (const auto prop : value->m_properties)
	{
		THROW_IF_XML2_ERROR(xmlTextWriterWriteAttribute(writer,
			BAD_CAST prop.first.c_str(),
			BAD_CAST prop.second.c_str()));
	}

	THROW_IF_XML2_ERROR(xmlTextWriterWriteRaw(writer, BAD_CAST value->m_value.c_str()));
	THROW_IF_XML2_ERROR(xmlTextWriterEndElement(writer));
}


void XmlPrinter::printCuttingToolValue(
	xmlTextWriterPtr writer,
	CuttingToolPtr tool,
	const char *value,
	std::set<string> *remaining)
{
	if (tool->m_values.count(value) > 0)
	{
		if (remaining)
			remaining->erase(value);

		auto ptr = tool->m_values[value];
		printCuttingToolValue(writer, ptr);
	}
}


void XmlPrinter::printCuttingToolValue(
	xmlTextWriterPtr writer,
	CuttingItemPtr item,
	const char *value,
	std::set<string> *remaining)
{
	if (item->m_values.count(value) > 0)
	{
		if (remaining)
			remaining->erase(value);

		auto ptr = item->m_values[value];
		printCuttingToolValue(writer, ptr);
	}
}


void XmlPrinter::printCuttingToolItem(xmlTextWriterPtr writer, CuttingItemPtr item)
{
	THROW_IF_XML2_ERROR(xmlTextWriterStartElement(writer, BAD_CAST "CuttingItem"));

	for (const auto pair : item->m_identity)
	{
		THROW_IF_XML2_ERROR(xmlTextWriterWriteAttribute(writer,
			BAD_CAST pair.first.c_str(),
			BAD_CAST pair.second.c_str()));
	}

	set<string> remaining;

	for (const auto &value : item->m_values)
		remaining.insert(value.first);

	printCuttingToolValue(writer, item, "Description", &remaining);
	printCuttingToolValue(writer, item, "Locus", &remaining);

	for (const auto &life : item->m_lives)
		printCuttingToolValue(writer, life);

	// Print extended items...
	for (const auto &prop : remaining)
		printCuttingToolValue(writer, item, prop.c_str());


	// Print Measurements
	if (item->m_measurements.size() > 0)
	{
		THROW_IF_XML2_ERROR(xmlTextWriterStartElement(writer, BAD_CAST "Measurements"));

		for (const auto &meas : item->m_measurements)
			printCuttingToolValue(writer, meas.second);

		THROW_IF_XML2_ERROR(xmlTextWriterEndElement(writer));
	}

	// CuttingItem
	THROW_IF_XML2_ERROR(xmlTextWriterEndElement(writer));
}


string XmlPrinter::printCuttingTool(CuttingToolPtr const tool)
{

	xmlTextWriterPtr writer = nullptr;
	xmlBufferPtr buf = nullptr;
	string ret;

	try
	{
		THROW_IF_XML2_NULL(buf = xmlBufferCreate());
		THROW_IF_XML2_NULL(writer = xmlNewTextWriterMemory(buf, 0));
		THROW_IF_XML2_ERROR(xmlTextWriterSetIndent(writer, 1));
		THROW_IF_XML2_ERROR(xmlTextWriterSetIndentString(writer, BAD_CAST "  "));

		printAssetNode(writer, tool);

		set<string> remaining;

		for (const auto &value : tool->m_values)
		{
			if (value.first != "Description")
				remaining.insert(value.first);
		}

		// Check for cutting tool definition
		printCuttingToolValue(writer, tool, "CuttingToolDefinition", &remaining);

		// Print the cutting tool life cycle.
		THROW_IF_XML2_ERROR(xmlTextWriterStartElement(writer, BAD_CAST "CuttingToolLifeCycle"));

		// Status...
		if (tool->m_status.size() > 0)
		{
			THROW_IF_XML2_ERROR(xmlTextWriterStartElement(writer, BAD_CAST "CutterStatus"));

			for (const auto &status : tool->m_status)
			{
				THROW_IF_XML2_ERROR(xmlTextWriterStartElement(writer, BAD_CAST "Status"));
				THROW_IF_XML2_ERROR(xmlTextWriterWriteString(writer, BAD_CAST status.c_str()));
				THROW_IF_XML2_ERROR(xmlTextWriterEndElement(writer));
			}

			THROW_IF_XML2_ERROR(xmlTextWriterEndElement(writer));
		}

		// Other values
		printCuttingToolValue(writer, tool, "ReconditionCount", &remaining);

		// Tool life
		for (const auto &life : tool->m_lives)
			printCuttingToolValue(writer, life);

		// Remaining items
		printCuttingToolValue(writer, tool, "ProgramToolGroup", &remaining);
		printCuttingToolValue(writer, tool, "ProgramToolNumber", &remaining);
		printCuttingToolValue(writer, tool, "Location", &remaining);
		printCuttingToolValue(writer, tool, "ProcessSpindleSpeed", &remaining);
		printCuttingToolValue(writer, tool, "ProcessFeedRate", &remaining);
		printCuttingToolValue(writer, tool, "ConnectionCodeMachineSide", &remaining);

		// Print extended items...
		for (const auto &prop : remaining)
			printCuttingToolValue(writer, tool, prop.c_str());

		// Print Measurements
		if (tool->m_measurements.size() > 0)
		{
			THROW_IF_XML2_ERROR(xmlTextWriterStartElement(writer, BAD_CAST "Measurements"));

			for (const auto &meas : tool->m_measurements)
				printCuttingToolValue(writer, meas.second);

			THROW_IF_XML2_ERROR(xmlTextWriterEndElement(writer));
		}

		// Print Cutting Items
		if (tool->m_items.size() > 0)
		{
			THROW_IF_XML2_ERROR(xmlTextWriterStartElement(writer, BAD_CAST "CuttingItems"));
			THROW_IF_XML2_ERROR(xmlTextWriterWriteAttribute(writer, BAD_CAST "count",
					BAD_CAST tool->m_itemCount.c_str()));

			for (const auto &item : tool->m_items)
				printCuttingToolItem(writer, item);

			THROW_IF_XML2_ERROR(xmlTextWriterEndElement(writer));
		}

		// CuttingToolLifeCycle
		THROW_IF_XML2_ERROR(xmlTextWriterEndElement(writer));

		// CuttingTool
		THROW_IF_XML2_ERROR(xmlTextWriterEndElement(writer));

		xmlFreeTextWriter(writer); writer = nullptr;
		ret = (string)((char *) buf->content);
		xmlBufferFree(buf); buf = nullptr;
	}
	catch (string error)
	{
		if (buf)
		{
			xmlBufferFree(buf);
			buf = nullptr;
		}

		if (writer)
		{
			xmlFreeTextWriter(writer);
			writer = nullptr;
		}

		g_logger << dlib::LERROR << "printCuttingTool: " << error;
	}
	catch (...)
	{
		if (buf)
		{
			xmlBufferFree(buf);
			buf = nullptr;
		}

		if (writer)
		{
			xmlFreeTextWriter(writer);
			writer = nullptr;
		}

		g_logger << dlib::LERROR << "printCuttingTool: unknown error";
	}

	return ret;
}<|MERGE_RESOLUTION|>--- conflicted
+++ resolved
@@ -1027,17 +1027,6 @@
 		string str = ostr.str();
 		THROW_IF_XML2_ERROR(xmlTextWriterWriteString(writer, BAD_CAST str.c_str()));
 	}
-	else if (result->isDataSet() && result->getValue() != "UNAVAILABLE")
-	{
-		ostringstream ostr;
-		const DataSet &set = result->getDataSet();
-		for (auto &e : set)
-			ostr << e.first << ':' << e.second << ' ';
-
-		string str = ostr.str();
-		THROW_IF_XML2_ERROR(xmlTextWriterWriteString(writer, BAD_CAST str.c_str()));
-	}
-<<<<<<< HEAD
   else if (result->isDataSet() && result->getValue() != "UNAVAILABLE")
   {
     ostringstream ostr;
@@ -1048,8 +1037,6 @@
     string str = ostr.str();
     THROW_IF_XML2_ERROR(xmlTextWriterWriteString(writer, BAD_CAST str.c_str()));
   }
-=======
->>>>>>> 48a675f1
 	else if (!result->getValue().empty())
 	{
 		auto text = xmlEncodeEntitiesReentrant(nullptr, BAD_CAST result->getValue().c_str());
