--- conflicted
+++ resolved
@@ -40,20 +40,6 @@
 	"Unavailable"
 };
 
-<<<<<<< HEAD
-=======
-inline static vector<string> split(const string &s, char delim)
-{
-	string elem;
-	istringstream ss(s);
-	std::vector<string> tokens;
-	while (getline(ss, elem, delim))
-		tokens.push_back(elem);
-
-	return tokens;
-}
->>>>>>> 48a675f1
-
 inline static bool splitValue(string &key, string &value)
 {
 	auto found = key.find_first_of(':');
@@ -360,7 +346,6 @@
 		else
 			m_value = value.substr(lastPipe + 1);
 	}
-<<<<<<< HEAD
   else if (m_dataItem->isDataSet())
   {    
     string set = value;
@@ -380,39 +365,6 @@
     
     parseDataSet(set);
   }
-=======
-	else if (m_dataItem->isDataSet())
-	{
-		string set = value;
-
-		// Check for reset triggered
-		auto found = set.find_first_of('|');
-		auto trig = set;
-		if (found != string::npos)
-			trig.erase(found);
-		if (trig == "RESET")
-		{
-			m_resetTriggered = trig;
-			if (found == string::npos)
-				set.clear();
-			else
-				set.erase(0, found + 1);
-		}
-	
-		// split the rest of the line by space
-		vector<string> items(split(set, ' '));
-	
-		// For each k/v pair, split by ':' and then insert into the data set.
-		for (auto &e : items)
-		{
-			string v;
-			if (splitValue(e, v))
-				m_dataSet[e] = v;
-			else if (!e.empty())
-				m_dataSet[e] = string("");
-		}
-	}
->>>>>>> 48a675f1
 	else if (m_dataItem->conversionRequired())
 		m_value = m_dataItem->convertValue(value);
 	else
