# The version number.
set(AGENT_VERSION_MAJOR 1)
set(AGENT_VERSION_MINOR 6)
set(AGENT_VERSION_PATCH 0)
<<<<<<< HEAD
set(AGENT_VERSION_BUILD 6)
set(AGENT_VERSION_RC "RC6")
=======
set(AGENT_VERSION_BUILD 7)
set(AGENT_VERSION_RC "")
>>>>>>> 644742c0

# This minimum version is to support Visual Studio 2017 and C++ feature checking and FetchContent
cmake_minimum_required(VERSION 3.11 FATAL_ERROR)

if(POLICY CMP0077)
  cmake_policy(SET CMP0077 NEW)
endif()

option(AGENT_ENABLE_UNITTESTS "Enables the agent's unit tests" ON)
set(INSTALL_GTEST OFF FORCE)

project(cppagent LANGUAGES C CXX)

# All of the C++ Agent code, DLib require C++ 14 features to compile.
# We will define these properties by default for each CMake target to be created.
set(CMAKE_CXX_STANDARD 17)
set(CMAKE_CXX_STANDARD_REQUIRED ON)
set(CMAKE_CXX_EXTENSIONS OFF)

# By default only generate 2 configurations (Debug and Release) for simplicity.
# The user can change this option if required for the additional ones such as 'RelWithDebInfo'.
# The first type will be used as the default build type if the user does not specify one.
set(CMAKE_CONFIGURATION_TYPES "Debug;Release" CACHE STRING "Configs" FORCE)
if(NOT CMAKE_BUILD_TYPE)
  list(GET CMAKE_CONFIGURATION_TYPES 0 _default_build_type)
  message(STATUS "Setting build type to '${_default_build_type}'.")
  set(CMAKE_BUILD_TYPE "${_default_build_type}" CACHE STRING "Choose the type of build." FORCE)
else()
  # Check if CMAKE_BUILD_TYPE is valid otherwise fail.
  set(_uppercase_configuration_types)
  foreach(type ${CMAKE_CONFIGURATION_TYPES})
    string(TOUPPER "${type}" _uppercase_type)
    list(APPEND _uppercase_configuration_types ${_uppercase_type})
  endforeach()
  string(TOUPPER "${CMAKE_BUILD_TYPE}" _uppercase_build_type)

  list(FIND _uppercase_configuration_types "${_uppercase_build_type}" _is_valid_type)
  if(${_is_valid_type} EQUAL -1)
    message(FATAL_ERROR "'${CMAKE_BUILD_TYPE}' is not a valid build type for MTConnect Adapter. "
      "Valid build types are '${CMAKE_CONFIGURATION_TYPES}'.")
  endif()
endif()
set_property(CACHE CMAKE_BUILD_TYPE PROPERTY STRINGS ${CMAKE_CONFIGURATION_TYPES})

# Add our './cmake' sub-folder to the lists searched when calling functions
list(APPEND CMAKE_MODULE_PATH "${CMAKE_CURRENT_SOURCE_DIR}/cmake/")

# Setup compiler options for Windows, OSX, Linux (each file guards against usage on an inappropriate
# platform)
if(MSVC)
  # Default winver to Vista and Later
  set(WINVER "0x0600" CACHE STRING "Windows Target Version: 0x0400 - 95 & NT 4.0, 0x0500 - 2000, 0x0501 - XP, 0x0600 - Vista, 0x0601 - 7, 0x0602 - 8")
endif()

include(cmake/msvc_use_static_runtime.cmake)
include(cmake/osx_no_app_or_frameworks.cmake)
include(cmake/ClangFormat.cmake)
include(cmake/ClangTidy.cmake)

# Add our dependency projects
include(cmake/LibXML2.cmake)
include(cmake/DLib.cmake)
include(cmake/Date.cmake)
include(cmake/json.cmake)

# Add our projects
add_subdirectory(agent_lib)
add_subdirectory(agent)
if(AGENT_ENABLE_UNITTESTS)
  enable_testing()
  add_subdirectory(test)
endif()

include(cmake/ide_integration.cmake)

# For Visual Studio generators it is now possible (since V3.6) to set a default startup project.
# We will set this to the agent_test project.
set_property(DIRECTORY ${CMAKE_CURRENT_SOURCE_DIR} PROPERTY VS_STARTUP_PROJECT agent_test)

install(FILES README.md LICENSE.TXT DESTINATION ".")
install(DIRECTORY schemas/ DESTINATION "schemas")
install(DIRECTORY simulator/ DESTINATION "simulator")
install(DIRECTORY styles/ DESTINATION "styles")
install(DIRECTORY tools/ DESTINATION "tools")
install(FILES simulator/agent.cfg DESTINATION "bin")

set(CPACK_COMPONENTS_ALL_IN_ONE_PACKAGE 1)
set(CPACK_PACKAGE_VERSION "${AGENT_VERSION_MAJOR}.${AGENT_VERSION_MINOR}.${AGENT_VERSION_PATCH}.${AGENT_VERSION_BUILD}")
set(CPACK_PACKAGE_VERSION_MAJOR ${AGENT_VERSION_MAJOR})
set(CPACK_PACKAGE_VERSION_MINOR ${AGENT_VERSION_MINOR})
set(CPACK_PACKAGE_VERSION_PATCH ${AGENT_VERSION_PATCH})
set(CPACK_PACKAGE_NAME "cppagent")
set(CPACK_PACKAGE_VENDOR "MTConnect.org")

include(CPack)
<|MERGE_RESOLUTION|>--- conflicted
+++ resolved
@@ -1,14 +1,9 @@
 # The version number.
 set(AGENT_VERSION_MAJOR 1)
-set(AGENT_VERSION_MINOR 6)
+set(AGENT_VERSION_MINOR 7)
 set(AGENT_VERSION_PATCH 0)
-<<<<<<< HEAD
-set(AGENT_VERSION_BUILD 6)
-set(AGENT_VERSION_RC "RC6")
-=======
-set(AGENT_VERSION_BUILD 7)
-set(AGENT_VERSION_RC "")
->>>>>>> 644742c0
+set(AGENT_VERSION_BUILD 1)
+set(AGENT_VERSION_RC "RC1")
 
 # This minimum version is to support Visual Studio 2017 and C++ feature checking and FetchContent
 cmake_minimum_required(VERSION 3.11 FATAL_ERROR)
