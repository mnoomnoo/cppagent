# The version number.
set(AGENT_VERSION_MAJOR 2)
set(AGENT_VERSION_MINOR 5)
set(AGENT_VERSION_PATCH 0)
<<<<<<< HEAD
set(AGENT_VERSION_BUILD 9)
=======
set(AGENT_VERSION_BUILD 10)
>>>>>>> dc30dc41
set(AGENT_VERSION_RC "")

# This minimum version is to support Visual Studio 2019 and C++ feature checking and FetchContent
cmake_minimum_required(VERSION 3.23 FATAL_ERROR)

set(USE_FOLDERS ON)

if(POLICY CMP0077)
  cmake_policy(SET CMP0077 NEW)
endif()

option(SHARED_AGENT_LIB "Generate shared agent library. Conan options: shared" OFF)
option(DEVELOPMENT "Used for development, includes tests as a subdirectory instead of a package" OFF)
set(AGENT_PREFIX "" CACHE STRING "Prefix for the name of the agent and the agent library: suggested 'mtc'")

set(CMAKE_INSTALL_DATADIR "${CMAKE_INSTALL_DATADIR}/mtconnect")

message(INFO " Shared build: ${SHARED_AGENT_LIB}")

project(cppagent LANGUAGES C CXX)

# We will define these properties by default for each CMake target to be created.
set(CMAKE_CXX_STANDARD 17)
set(CMAKE_CXX_STANDARD_REQUIRED ON)
set(CMAKE_CXX_EXTENSIONS OFF)
set(CXX_COMPILE_FEATURES cxx_std_17)

set(WITH_RUBY ON CACHE STRING "With Ruby Support")

# Add our './cmake' sub-folder to the lists searched when calling functions
list(APPEND CMAKE_MODULE_PATH "${CMAKE_CURRENT_SOURCE_DIR}/cmake/")

# Setup compiler options for Windows, OSX, Linux (each file guards against usage on an inappropriate
# platform)
if(MSVC)
  # Default winver to Vista and Later
  set(WINVER "0x0600" CACHE STRING "Windows Target Version: 0x0400 - 95 & NT 4.0, 0x0500 - 2000, 0x0501 - XP, 0x0600 - Vista, 0x0601 - 7, 0x0602 - 8")
endif()

if (UNIX)
  if (SHARED_AGENT_LIB)
    add_compile_options(-fPIC -Wno-psabi -fvisibility-inlines-hidden)
  else()
    add_compile_options(-fPIC -Wno-psabi -fvisibility-inlines-hidden -fvisibility=hidden)
  endif()
endif()

if(SHARED_AGENT_LIB)
  if (APPLE)
    set(CMAKE_BUILD_RPATH "@load_path/;@executable_path/;@load_path/../lib;@executable_path/../lib")
    set(CMAKE_INSTALL_RPATH "${CMAKE_BUILD_RPATH}")
  else()
    if(UNIX)
      set(CMAKE_BUILD_RPATH "$ORIGIN;$ORIGIN/../lib")
      set(CMAKE_INSTALL_RPATH "${CMAKE_BUILD_RPATH}")
    endif()
  endif()

  if (MSVC)
    include(InstallRequiredSystemLibraries)
  endif()
endif()

include(cmake/remove_link_directories.cmake)
include(cmake/osx_no_app_or_frameworks.cmake)
include(cmake/ClangFormat.cmake)
include(cmake/ClangTidy.cmake)

# Add our projects
add_subdirectory(agent_lib)
add_subdirectory(agent)

include(cmake/ide_integration.cmake)

if(DEVELOPMENT)
  message(STATUS "Including test package as part of the build for development")
  enable_testing()
  add_subdirectory(test_package test)
endif()

create_clangformat_target()

include(GNUInstallDirs)

if(NOT MSVC)
  set(CMAKE_INSTALL_DATADIR "share/mtconnect")
  set(CMAKE_INSTALL_SYSCONFDIR "etc/mtconnect")
else()
  set(CMAKE_INSTALL_DATADIR ".")
  set(CMAKE_INSTALL_SYSCONFDIR "bin")
endif()

# For Visual Studio generators it is now possible (since V3.6) to set a default startup project.
# We will set this to the agent_test project.
set_property(DIRECTORY ${CMAKE_CURRENT_SOURCE_DIR} PROPERTY VS_STARTUP_PROJECT agent)

install(FILES README.md LICENSE.TXT TYPE DATA COMPONENT Required)
install(DIRECTORY schemas TYPE DATA  COMPONENT Data)
install(DIRECTORY simulator TYPE DATA  COMPONENT Tools)
install(DIRECTORY styles TYPE DATA  COMPONENT Data)
install(DIRECTORY tools TYPE DATA COMPONENT Tools)
install(DIRECTORY demo TYPE DATA COMPONENT Demo)
install(DIRECTORY docker TYPE DATA COMPONENT Demo)

set(CPACK_COMPONENT_Demo_DESCRIPTION "Demo files for the Mazak and Okuma digital twin")
set(CPACK_COMPONENT_Data_DESCRIPTION "Data files for schemas and styles to be served by the agent")
set(CPACK_COMPONENT_Tools_DESCRIPTION "Scripts for to support running and simulating adapter behavior")
set(CPACK_COMPONENT_Required_DESCRIPTION "Requied distribution files")
set(CPACK_COMPONENT_Development_DESCRIPTION "Supporting files for developing using the agent library")
set(CPACK_COMPONENT_Runtime_DESCRIPTION "Files required for running of the agent")

set(CPACK_COMPONENT_Required_REQUIRED 1)
set(CPACK_COMPONENTS_ALL_IN_ONE_PACKAGE 1)
set(CPACK_PACKAGE_VERSION "${AGENT_VERSION_MAJOR}.${AGENT_VERSION_MINOR}.${AGENT_VERSION_PATCH}.${AGENT_VERSION_BUILD}${AGENT_VERSION_RC}")
set(CPACK_PACKAGE_VERSION_MAJOR ${AGENT_VERSION_MAJOR})
set(CPACK_PACKAGE_VERSION_MINOR ${AGENT_VERSION_MINOR})
set(CPACK_PACKAGE_VERSION_PATCH ${AGENT_VERSION_PATCH})
set(CPACK_PACKAGE_NAME "agent")
set(CPACK_PACKAGE_VENDOR "MTConnect.org")

include(CPack)<|MERGE_RESOLUTION|>--- conflicted
+++ resolved
@@ -2,11 +2,7 @@
 set(AGENT_VERSION_MAJOR 2)
 set(AGENT_VERSION_MINOR 5)
 set(AGENT_VERSION_PATCH 0)
-<<<<<<< HEAD
-set(AGENT_VERSION_BUILD 9)
-=======
 set(AGENT_VERSION_BUILD 10)
->>>>>>> dc30dc41
 set(AGENT_VERSION_RC "")
 
 # This minimum version is to support Visual Studio 2019 and C++ feature checking and FetchContent
